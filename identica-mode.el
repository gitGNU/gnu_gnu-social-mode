;;; identica-mode.el --- Major mode for Identica

;; Copyright (C) 2008, 2009, 2010, 2011 Gabriel Saldana
;; Copyright (C) 2009 Bradley M. Kuhn

;; Author: Gabriel Saldana <gsaldana@gmail.com>
;; Last update: 2010-11-26
;; Version: 1.1
;; Keywords: identica web
;; URL: http://blog.nethazard.net/identica-mode-for-emacs/
;; Contributors:
;;     Jason McBrayer <jmcbray@carcosa.net> (minor updates for working under Emacs 23)
;;     Alex Schröder <kensanata@gmail.com> (mode map patches)
;;     Christian Cheng (fixed long standing xml parsing bug)
;;     Carlos A. Perilla from denting-mode
;;     Alberto Garcia <agarcia@igalia.com> (integrated patch from twittering-mode for retrieving multiplemethods)
;;     Bradley M. Kuhn <bkuhn@ebb.org> (editing status from edit-buffer rather than minibuffer)
;;     Jason McBrayer <jmcbray@carcosa.net> (replace group tags with hashtags on redents, longlines use)
;;     Sean Neakums (patches of bugs flagged by byte-compiler)
;;     Shyam Karanatt <shyam@swathanthran.in> (several patches and code cleanup, new http backend based on url.el)
;;     Tezcatl Franco <tzk@riseup.net> (ur1.ca support)
;;     Anthony Garcia <lagg@lavabit.com> (fix for icon-mode)
;;     Alexande Oliva <oliva@lsd.ic.unicamp.br> (fix for icon placement on reverse order dents)
;;     Aidan Gauland <aidalgol@no8wireless.co.nz> (variable scope code cleanup)
;;     Joel J. Adamson <adamsonj@email.unc.edu> Added countdown minibuffer-prompt style
;;     Kevin Granade <kevin.granade@gmail.com> (OAuth support)

;; Identica Mode is a major mode to check friends timeline, and update your
;; status on Emacs.

;; identica-mode.el is a major mode for Identica.  Based on the twittering mode
;; version 0.6 by Y. Hayamizu and Tsuyoshi CHO found at
;; <http://hayamin.com/wiliki.cgi?twittering-mode-en&l=en>

;; This file is free software; you can redistribute it and/or modify
;; it under the terms of the GNU General Public License as published by
;; the Free Software Foundation; either version 2, or (at your option)
;; any later version.

;; This file is distributed in the hope that it will be useful,
;; but WITHOUT ANY WARRANTY; without even the implied warranty of
;; MERCHANTABILITY or FITNESS FORCouldn't findSE.  See the
;; GNU General Public License for more details.

;; You should have received a copy of the GNU General Public License
;; along with GNU Emacs; see the file COPYING.  If not, write to
;; the Free Software Foundation, Inc., 51 Franklin Street, Fifth floor,
;; Boston, MA 02110-1301, USA.

;; Requirements
;; if using Emacs22 or previous, you'll need json.el
;; get it from http://edward.oconnor.cx/2006/03/json.el
;; json.el is part of Emacs23
;; To use the OAuth support, you need oauth.el
;; Downloadable from http://github.com/psanford/emacs-oauth/
<<<<<<< HEAD
=======
;; If using Oauth with Emacs earlier than 23.3 or so, you also need w3m.
>>>>>>> 9d644091

;; Installation

;; You can use M-x customize-group identica-mode to setup all settings or simply
;; add the following to your .emacs or your prefered customizations file

;; (require 'identica-mode)
;; (setq identica-username "yourusername")

;; If you want to use simple authentication add your password
;; (setq identica-password "yourpassword")

;; If you want to use OAuth authentication add the following
;; (setq identica-auth-mode "oauth")

;; If you want to post from the minibufer without having identica buffer active, add the following global keybinding.
;; Add this to send status updates
;; (global-set-key "\C-cip" 'identica-update-status-interactive)
;; Add this to send direct messages
;; (global-set-key "\C-cid" 'identica-direct-message-interactive)

;; If you want to connect to a custom statusnet server add this and change
;; identi.ca with your server's doman name.

;; (setq statusnet-server "identi.ca")

;; Start using with M-x identica

;; Follow me on identica: http://identi.ca/gabrielsaldana

(require 'cl)
(require 'xml)
(require 'parse-time)
(require 'longlines)
(require 'url)
(require 'url-http)
(require 'json)
(require 'image)
(require 'oauth)

(defconst identica-mode-version "1.1")

(defvar identica-mode-oauth-consumer-key "53e8e7bf7d1be8e58ef1024b31478d2b")

(defvar identica-mode-oauth-consumer-secret "1ab0876f14bd82c4eb450f720a0e84ae")

;;url-basepath fix for emacs22
(unless (fboundp 'url-basepath)
  (defalias 'url-basepath 'url-file-directory))

;;workaround for url-unhex-string bug that was fixed in emacs 23.3
(defvar identica-unhex-broken nil
  "predicate indicating broken-ness of url-unhex-string.

If non-nil, indicates that url-unhex-string is broken and
must be worked around when using oauth.")

<<<<<<< HEAD
(unless (eq (url-unhex-string (url-hexify-string "²")) "²")
  (setq identica-unhex-broken t)
  (require 'w3m))

=======
>>>>>>> 9d644091
(defgroup identica-mode nil
  "Identica Mode for microblogging"
  :tag "Microblogging"
  :link '(url-link http://blog.nethazard.net/identica-mode-for-emacs/)
  :group 'applications )

(defun identica-mode-version ()
  "Display a message for identica-mode version."
  (interactive)
  (let ((version-string
	 (format "identica-mode-v%s" identica-mode-version)))
    (if (interactive-p)
	(message "%s" version-string)
      version-string)))

(defvar identica-mode-map (make-sparse-keymap "Identi.ca"))
(defvar menu-bar-identica-mode-menu nil)
(defvar identica-timer nil "Timer object for timeline refreshing will be stored here. DO NOT SET VALUE MANUALLY.")
(defvar identica-last-timeline-retrieved nil)

(defvar identica-urlshortening-services-map
  '((tinyurl . "http://tinyurl.com/api-create.php?url=")
    (toly    . "http://to.ly/api.php?longurl=")
    (google . "http://ggl-shortener.appspot.com/?url=")
    (ur1ca . "http://ur1.ca")
    (tighturl    . "http://2tu.us")
    (isgd . "http://is.gd/api.php?longurl="))
  "Alist of tinyfy services")

(defvar identica-new-dents-count 0
  "Number of new tweets when `identica-new-dents-hook' is run")

(defvar identica-new-dents-hook nil
  "Hook run when new twits are received.

You can read `identica-new-dents-count' to get the number of new
tweets received when this hook is run.")

(defvar identica-display-max-dents nil
  "How many dents to keep on the displayed timeline.

If non-nil, dents over this amount will bre removed.")

;; Menu
(unless menu-bar-identica-mode-menu
  (easy-menu-define
    menu-bar-identica-mode-menu identica-mode-map ""
    '("Identi.ca"
      ["Send an update" identica-update-status-interactive t]
      ["Send a direct message" identica-direct-message-interactive t]
      ["Re-dent someone's update" identica-redent t]
      ["Repeat someone's update" identica-repeat t]
      ["Add as favorite" identica-favorite t]
      ["Follow user" identica-follow]
      ["Unfollow user" identica-unfollow]
      ["--" nil nil]
      ["Friends timeline" identica-friends-timeline t]
      ["Public timeline" identica-public-timeline t]
      ["Replies timeline" identica-replies-timeline t]
      ["User timeline" identica-user-timeline t]
      ["Tag timeline" identica-tag-timeline t]
      ["--" nil nil]
      ["Group timeline" identica-group-timeline t]
      ["Join to this group" identica-group-join t]
      ["Leave this group" identica-group-leave t]
      )))

(defcustom identica-idle-time 20
  "Idle time"
  :type 'integer
  :group 'identica-mode)

(defcustom identica-timer-interval 90
  "Timer interval to refresh the timeline"
  :type 'integer
  :group 'identica-mode)

(defcustom identica-username nil
  "Your identi.ca username. If nil, you will be prompted"
  :type '(choice (const :tag "Ask" nil) (string))
  :group 'identica-mode)

(defcustom identica-password nil
  "Your identi.ca password. If nil, you will be prompted"
  :type '(choice (const :tag "Ask" nil) (string))
  :group 'identica-mode)

(defcustom identica-auth-mode "password"
  "Authorization mode used, options are password and oauth"
  :type 'string
  :group 'identica-mode)

<<<<<<< HEAD
=======
(defun identica-enable-oauth ()
  "Enables oauth for identica-mode."
  (interactive)
  (require 'oauth)
  ;Test if we're running on an emacs version with broken unhex and apply workaround.
  (unless (eq (url-unhex-string (url-hexify-string "²")) "²")
    (setq identica-unhex-broken t)
    (require 'w3m))
  (setq identica-auth-mode "oauth"))

>>>>>>> 9d644091
(defcustom statusnet-server "identi.ca"
  "Statusnet instance url"
  :type 'string
  :group 'identica-mode)

(defcustom statusnet-request-url
  "http://identi.ca/api/oauth/request_token"
  "Statusnet oauth request_token url"
  :type 'string
  :group 'identica-mode)

(defcustom statusnet-access-url
  "http://identi.ca/api/oauth/access_token"
  "Statusnet oauth access_token url"
  :type 'string
  :group 'identica-mode)

(defcustom statusnet-authorize-url
  "http://identi.ca/api/oauth/authorize"
  "Statusnet authorization url"
  :type 'string
  :group 'identica-mode)

<<<<<<< HEAD
=======
(defcustom statusnet-server-textlimit 140
  "Number of characters allowed in a status."
  :type 'integer
  :group 'identica-mode)

>>>>>>> 9d644091
(defvar oauth-access-token nil)

(defcustom statusnet-port 80
  "Port on which StatusNet instance listens"
  :type 'integer
  :group 'identica-mode)

(defcustom identica-default-timeline "friends_timeline"
  "Default timeline to retrieve"
  :type 'string
  :options '("friends_timeline" "public_timeline" "replies")
  :group 'identica-mode)

(defcustom identica-statuses-count 20
  "Default number of statuses to retrieve"
  :type 'integer
  :group 'identica-mode)

(defcustom identica-display-success-messages nil
  "Display messages when the timeline is successfully retrieved"
  :type 'boolean
  :group 'identica-mode)

(defcustom identica-oldest-first nil
  "If t, display older messages before newer ones"
  :type 'boolean
  :group 'identica-mode)

(defcustom identica-update-status-edit-confirm-cancellation nil
  "If t, ask user if they are sure when aborting editing of an
  identica status update when using an edit-buffer"
  :type 'boolean
  :group 'identica-mode)

(defcustom identica-soft-wrap-status t
  "If non-nil, don't fill status messages in the timeline as
  paragraphs. Instead, use visual-line-mode or longlines-mode if
  available to wrap messages.  This may work better for narrow
  timeline windows."
  :type 'boolean
  :group 'identica-mode)

(defcustom identica-update-status-method 'minibuffer
  "Method for performaing status updates.

The available choices are:

  'minibuffer  - edit the status update in the minibuffer.
  'edit-buffer - edit the status update in an independent buffer."
  :type '(choice (const :tag "Edit status in minibuffer" minibuffer)
		 (const :tag "Edit status in independent buffer" edit-buffer))
  :group 'identica-mode)

(defcustom identica-http-get-timeout 10
  "Controls how long to wait for a response from the server."
  :type 'integer
  :group 'identica-mode)

;; Initialize with default timeline
(defvar identica-method identica-default-timeline)
(defvar identica-method-class "statuses")

(defvar identica-scroll-mode nil)
(make-variable-buffer-local 'identica-scroll-mode)

(defvar identica-source "identica-mode")

(defcustom identica-redent-format "♻"
  "The format/symbol to represent redents"
  :type 'string
  :group 'identica-mode)

<<<<<<< HEAD
=======
(defcustom identica-blacklist '()
  "List of regexes used to filter statuses, evaluated after status formatting is applied."
  :type 'string
  :group 'identica-mode)

>>>>>>> 9d644091
(defcustom identica-status-format "%i %s,  %@:\n  %t // from %f%L%r\n\n"
  "The format used to display the status updates"
  :type 'string
  :group 'identica-mode)
;; %s - screen_name
;; %S - name
;; %i - profile_image
;; %d - description
;; %l - location
;; %L - " [location]"
;; %r - in reply to status
;; %u - url
;; %j - user.id
;; %p - protected?
;; %c - created_at (raw UTC string)
;; %C{time-format-str} - created_at (formatted with time-format-str)
;; %@ - X seconds ago
;; %t - text
;; %' - truncated
;; %f - source
;; %# - id

(defcustom identica-urlshortening-service 'ur1ca
  "The service to use for URL shortening. Values understood are
ur1ca, tighturl, tinyurl, toly, google and isgd"
  :type 'symbol
  :group 'identica-mode)

(defvar identica-buffer "*identica*")
(defun identica-buffer (&optional method)
  (unless method
    (setq method "friends_timeline"))
  (identica-get-or-generate-buffer identica-buffer))

(defvar identica-http-buffer nil
  "Pointer to the current http response buffer.")

(defvar identica-timeline-data nil)
(defvar identica-timeline-last-update nil)
(defvar identica-highlighted-entries nil
  "List of entry ids selected for highlighting.")

(defcustom identica-enable-highlighting nil
  "If non-nil, set the background of every selected entry to the background
of identica-highlight-face."
  :type 'boolean
  :group 'identica-mode)

(defcustom identica-enable-striping nil
  "If non-nil, set the background of every second entry to the background
of identica-stripe-face."
  :type 'boolean
  :group 'identica-mode)

(defcustom identica-enable-striping nil
  "If non-nil, set the background of every second entry to the background
of identica-stripe-face."
  :type 'boolean
  :group 'identica-mode)

(defvar identica-username-face 'identica-username-face)
(defvar identica-uri-face 'identica-uri-face)
(defvar identica-reply-face 'identica-reply-face)
(defvar identica-stripe-face 'identica-stripe-face)
(defvar identica-highlight-face 'identica-highlight-face)

(defun identica-get-or-generate-buffer (buffer)
  (if (bufferp buffer)
      (if (buffer-live-p buffer)
	  buffer
	(generate-new-buffer (buffer-name buffer)))
    (if (stringp buffer)
	(or (get-buffer buffer)
	    (generate-new-buffer buffer)))))

(defun assocref (item alist)
  (cdr (assoc item alist)))
(defmacro list-push (value listvar)
  `(setq ,listvar (cons ,value ,listvar)))

;;; Proxy
(defvar identica-proxy-use nil)
(defvar identica-proxy-server nil)
(defvar identica-proxy-port 8080)
(defvar identica-proxy-user nil)
(defvar identica-proxy-password nil)

(defun identica-toggle-proxy () ""
  (interactive)
  (setq identica-proxy-use
	(not identica-proxy-use))
  (message "%s %s"
	   "Use Proxy:"
	   (if identica-proxy-use
	       "on" "off")))

(defun identica-user-agent-default-function ()
  "Identica mode default User-Agent function."
  (concat "Emacs/"
	  (int-to-string emacs-major-version) "." (int-to-string
						   emacs-minor-version)
	  " "
	  "Identica-mode/"
	  identica-mode-version))

(defvar identica-user-agent-function 'identica-user-agent-default-function)

(defun identica-user-agent ()
  "Return User-Agent header string."
  (funcall identica-user-agent-function))

;;; to show image files

(defvar identica-tmp-dir
  (expand-file-name (concat "identicamode-images-" (user-login-name))
		    temporary-file-directory))

(defvar identica-icon-mode nil "You MUST NOT CHANGE this variable directory. You should change through function'identica-icon-mode'")
(make-variable-buffer-local 'identica-icon-mode)
(defun identica-icon-mode (&optional arg)
  (interactive)
  (setq identica-icon-mode
	(if identica-icon-mode
	    (if (null arg)
		nil
	      (> (prefix-numeric-value arg) 0))
	  (when (or (null arg)
		    (and arg (> (prefix-numeric-value arg) 0)))
	    (when (file-writable-p identica-tmp-dir)
	      (progn
		(if (not (file-directory-p identica-tmp-dir))
		    (make-directory identica-tmp-dir))
		t)))))
  (identica-get-timeline))

(defun identica-scroll-mode (&optional arg)
  (interactive)
  (setq identica-scroll-mode
	(if (null arg)
	    (not identica-scroll-mode)
	  (> (prefix-numeric-value arg) 0))))

(defvar identica-image-stack nil)

(defun identica-image-type (file-name)
  (cond
   ((string-match "\\.jpe?g" file-name) 'jpeg)
   ((string-match "\\.png" file-name) 'png)
   ((string-match "\\.gif" file-name) 'gif)
   (t nil)))

(defun identica-setftime (fmt string uni)
  (format-time-string fmt ; like "%Y-%m-%d %H:%M:%S"
		      (apply 'encode-time (parse-time-string string))
		      uni))
(defun identica-local-strftime (fmt string)
  (identica-setftime fmt string nil))
(defun identica-global-strftime (fmt string)
  (identica-setftime fmt string t))

(defvar identica-debug-mode nil)
(defvar identica-debug-buffer "*identica-debug*")
(defun identica-debug-buffer ()
  (identica-get-or-generate-buffer identica-debug-buffer))
(defmacro debug-print (obj)
  (let ((obsym (gensym)))
    `(let ((,obsym ,obj))
       (if identica-debug-mode
	   (with-current-buffer (identica-debug-buffer)
	     (insert (prin1-to-string ,obsym))
	     (newline)
	     ,obsym)
	 ,obsym))))

(defun identica-debug-mode ()
  (interactive)
  (setq identica-debug-mode
	(not identica-debug-mode))
  (message (if identica-debug-mode "debug mode:on" "debug mode:off")))

(defun identica-delete-notice ()
  (interactive)
  (let ((id (get-text-property (point) 'id))
        (usern (get-text-property (point) 'username)))
    (if (string= usern identica-username)
        (when (y-or-n-p "Delete this notice? ")
          (identica-http-post "statuses/destroy" (number-to-string id))
          (identica-get-timeline))
      (message "Can't delete a notice that isn't yours"))))

(if identica-mode-map
    (let ((km identica-mode-map))
      (define-key km "\C-c\C-f" 'identica-friends-timeline)
      ;;      (define-key km "\C-c\C-i" 'identica-direct-messages-timeline)
      (define-key km "\C-c\C-r" 'identica-replies-timeline)
      (define-key km "\C-c\C-a" 'identica-public-timeline)
      (define-key km "\C-c\C-g" 'identica-group-timeline)
      ;;      (define-ley km "\C-c\C-j" 'identica-group-join)
      ;;      (define-ley km "\C-c\C-l" 'identica-group-leave)
      (define-key km "\C-c\C-t" 'identica-tag-timeline)
      (define-key km "\C-c\C-k" 'identica-stop)
      (define-key km "\C-c\C-u" 'identica-user-timeline)
      (define-key km "\C-c\C-s" 'identica-update-status-interactive)
      (define-key km "\C-c\C-d" 'identica-direct-message-interactive)
      (define-key km "\C-c\C-m" 'identica-redent)
      (define-key km "\C-c\C-h" 'identica-toggle-highlight)
      (define-key km "r" 'identica-repeat)
      (define-key km "F" 'identica-favorite)
      (define-key km "\C-c\C-e" 'identica-erase-old-statuses)
      (define-key km "\C-m" 'identica-enter)
      (define-key km "R" 'identica-reply-to-user)
      (define-key km "\t" 'identica-next-link)
      (define-key km [backtab] 'identica-prev-link)
      (define-key km [mouse-1] 'identica-click)
      (define-key km "\C-c\C-v" 'identica-view-user-page)
      (define-key km "q" 'bury-buffer)
      (define-key km "e" 'identica-expand-replace-at-point)
      (define-key km "j" 'identica-goto-next-status)
      (define-key km "k" 'identica-goto-previous-status)
      (define-key km "l" 'forward-char)
      (define-key km "h" 'backward-char)
      (define-key km "0" 'beginning-of-line)
      (define-key km "^" 'beginning-of-line-text)
      (define-key km "$" 'end-of-line)
      (define-key km "n" 'identica-goto-next-status-of-user)
      (define-key km "p" 'identica-goto-previous-status-of-user)
      (define-key km [backspace] 'scroll-down)
      (define-key km " " 'scroll-up)
      (define-key km "G" 'end-of-buffer)
      (define-key km "g" 'identica-current-timeline)
      (define-key km "H" 'beginning-of-buffer)
      (define-key km "i" 'identica-icon-mode)
      (define-key km "s" 'identica-scroll-mode)
      (define-key km "t" 'identica-toggle-proxy)
      (define-key km "\C-k" 'identica-delete-notice)
      (define-key km "\C-c\C-p" 'identica-toggle-proxy)
      nil))

(defvar identica-mode-syntax-table nil "")

(if identica-mode-syntax-table
    ()
  (setq identica-mode-syntax-table (make-syntax-table))
  ;; (modify-syntax-entry ?  "" identica-mode-syntax-table)
  (modify-syntax-entry ?\" "w"  identica-mode-syntax-table))

(defun identica-mode-init-variables ()
  ;; (make-variable-buffer-local 'variable)
  ;; (setq variable nil)
  (font-lock-mode -1)
  (defface identica-username-face
    `((t nil)) "" :group 'faces)
  (copy-face 'font-lock-string-face 'identica-username-face)
  (set-face-attribute 'identica-username-face nil :underline t)
  (defface identica-reply-face
    `((t nil)) "" :group 'faces)
  (copy-face 'font-lock-string-face 'identica-reply-face)
  (set-face-attribute 'identica-reply-face nil :foreground "white")
  (set-face-attribute 'identica-reply-face nil :background "DarkSlateGray")

  (defface identica-stripe-face
    `((t nil)) "" :group 'faces)
  (copy-face 'font-lock-string-face 'identica-stripe-face)
  (set-face-attribute 'identica-stripe-face nil :background "LightSlateGray")

  (defface identica-highlight-face
    `((t nil)) "" :group 'faces)
<<<<<<< HEAD
=======
  (copy-face 'font-lock-string-face 'identica-highlight-face)
  (set-face-attribute 'identica-highlight-face nil :background "SlateGray")

  (defface identica-uri-face
    `((t nil)) "" :group 'faces)
>>>>>>> 9d644091
  (set-face-attribute 'identica-uri-face nil :underline t)
  (add-to-list 'minor-mode-alist '(identica-icon-mode " id-icon"))
  (add-to-list 'minor-mode-alist '(identica-scroll-mode " id-scroll")))

(defmacro case-string (str &rest clauses)
  `(cond
    ,@(mapcar
       (lambda (clause)
	 (let ((keylist (car clause))
	       (body (cdr clause)))
	   `(,(if (listp keylist)
		  `(or ,@(mapcar (lambda (key) `(string-equal ,str ,key)) keylist))
		't)
	     ,@body)))
       clauses)))

;; If you use Emacs21, decode-char 'ucs will fail unless Mule-UCS is loaded.
;; TODO: Show error messages if Emacs 21 without Mule-UCS
(defmacro identica-ucs-to-char (num)
  (if (functionp 'ucs-to-char)
      `(ucs-to-char ,num)
    `(decode-char 'ucs ,num)))

(defvar identica-mode-string identica-method)

(defun identica-set-mode-string (loading)
  (with-current-buffer (identica-buffer)
    (setq mode-name
	  (if loading (concat
		       (if (stringp loading) loading "loading")
		       " " identica-method "...") identica-method))
    (debug-print mode-name)))

(defvar identica-mode-hook nil
  "Identica-mode hook.")

(defun identica-kill-buffer-function ()
  (when (eq major-mode 'identica-mode)
    (identica-stop)))

(defun identica-mode ()
  "Major mode for Identica
\\{identica-mode-map}"
  (interactive)
  (autoload 'oauth-hexify-string "oauth")
  (autoload 'make-oauth-access-token "oauth")
  (switch-to-buffer (identica-buffer))
  (buffer-disable-undo (identica-buffer))
  (kill-all-local-variables)
  (identica-mode-init-variables)
  (use-local-map identica-mode-map)
  (setq major-mode 'identica-mode)
  (setq mode-name identica-mode-string)
  (setq mode-line-buffer-identification
	`(,(default-value 'mode-line-buffer-identification)
	  (:eval (identica-mode-line-buffer-identification))))
  (identica-update-mode-line)
  (set-syntax-table identica-mode-syntax-table)
  (font-lock-mode -1)
  (if identica-soft-wrap-status
      (if (fboundp 'visual-line-mode)
          (visual-line-mode t)
	(if (fboundp 'longlines-mode)
	    (longlines-mode t))))
  (identica-retrieve-configuration)
  (add-hook 'kill-buffer-hook 'identica-kill-buffer-function)
  (run-mode-hooks 'identica-mode-hook))

;;;
;;; Basic HTTP functions
;;;

(defun identica-set-proxy (&optional url username passwd server port)
  "Sets the proxy authentication variables as required by url
library.When called with no arguments, it reads `identica-mode' proxy
variables to get the authentication parameters.URL is either a string
or parsed URL. If URL is non-nil and valid, proxy authentication
values are read from it.the rest of the arguments can be used to
directly set proxy authentication.This function essentially adds
authentication parameters from one of the above methods to the double
alist `url-http-proxy-basic-auth-storage' and sets `url-using-proxy'."
  (let* ((href (if (stringp url)
		   (url-generic-parse-url url)
		 url))
	 (port (or (and href (url-port href))
		   port identica-proxy-port))
	 (port (if (integerp port) (int-to-string port) port))
	 (server (or (and href (url-host href))
		     server identica-proxy-server))
	 (server (and server
		      (concat server (when port (concat ":" port)))))
	 (file (if href (let ((file-url (url-filename href)))
			  (cond
			   ((string= "" file-url) "/")
			   ((string-match "/$" file-url) file-url)
			   (t (url-basepath file-url))))
		 "Proxy"))
	 (password (or (and href (url-password href))
		       passwd identica-proxy-password))
	 (auth (concat (or (and href (url-user href))
			   username identica-proxy-user)
		       (and password (concat ":" password)))))
    (when (and identica-proxy-use
	       (not (string= "" server))
	       (not (string= "" auth)))
      (setq url-using-proxy server)
      (let* ((proxy-double-alist
	      (or (assoc server
			 url-http-proxy-basic-auth-storage)
		  (car (push (cons server nil)
			     url-http-proxy-basic-auth-storage))))
	     (proxy-auth-alist (assoc file proxy-double-alist)))
	(if proxy-auth-alist
	    (setcdr proxy-auth-alist (base64-encode-string auth))
	  (setcdr proxy-double-alist
		  (cons (cons file
			      (base64-encode-string auth))
			(cdr-safe proxy-double-alist))))))))

(defun identica-change-user ()
  (interactive)
  "Interactive function to instantly change user authentication by
directly reading parameters from user. This function only sets the
identica-mode variables `identica-username' and
`identica-password'.
It is the `identica-set-auth' function that eventually sets the
url library variables according to the above variables which does the
authentication. This will be done automatically in normal use cases
enabling dynamic change of user authentication."
  (identica-ask-credentials)
  (identica-get-timeline))

(defun identica-ask-credentials ()
  "Asks for your username and password"
  (setq identica-username
	(read-string (concat "Username [for " statusnet-server
			     ":" (int-to-string statusnet-port) "]: ")
		     nil nil identica-username)
	identica-password
	(read-passwd "Password: " nil identica-password)))

(defun identica-set-auth (&optional url username passwd server port)
  "Sets the authentication parameters as required by url library.
If URL is non-nil and valid, it reads user authentication
parameters from url.
If URL is nil, Rest of the arguments can be used to directly set user
authentication.
When called with no arguments, user authentication parameters are
read from identica-mode variables `identica-username'
`identica-password' `statusnet-server' `statusnet-port'."
  (when (or (not identica-username) (not identica-password))
    (identica-ask-credentials))
  (let* ((href (if (stringp url)
		   (url-generic-parse-url url)
		 url))
	 (port (or (and href (url-port href))
		   port statusnet-port))
	 (port (if (integerp port) (int-to-string port) port))
	 (server (or (and href (url-host href))
		     server statusnet-server))
	 (server (and server
		      (concat server (when port (concat ":" port)))))
	 (file (if href (let ((file-url (url-filename href)))
			  (cond
			   ((string= "" file-url) "/")
			   ((string-match "/$" file-url) file-url)
			   (t (url-basepath file-url))))
		 "Identi.ca API"))
	 (password (or (and href (url-password href))
		       passwd identica-password))
	 (auth (concat (or (and href (url-user href))
			   username identica-username)
		       (and password (concat ":" password)))))
    (when (and (not (string= "" server))
	       (not (string= "" auth)))
      (let* ((server-double-alist
	      (or (assoc server
			 url-http-real-basic-auth-storage)
		  (car (push (cons server nil)
			     url-http-real-basic-auth-storage))))
	     (api-auth-alist (assoc file server-double-alist)))
	(if api-auth-alist
	    (setcdr api-auth-alist (base64-encode-string auth))
	  (setcdr server-double-alist
		  (cons (cons file
			      (base64-encode-string auth))
			(cdr-safe server-double-alist))))))))

(defun identica-initialize-oauth ()
  "Get authentication token unless we have one stashed already.
Shamelessly stolen from yammer.el"
  (let ((filename (concat "~/." statusnet-server "-" identica-username "-oauth-token")))
<<<<<<< HEAD
    (if (file-exists-p filename)
	(progn
	  (save-excursion
	    (find-file filename)
	    (let ((str (buffer-substring (point-min) (point-max))))
	      (if (string-match "\\([^:]*\\):\\(.*\\)"
				(buffer-substring (point-min) (point-max)))
		  (setq oauth-access-token
			(make-oauth-access-token
			 :consumer-key identica-mode-oauth-consumer-key
			 :consumer-secret identica-mode-oauth-consumer-secret
			 :auth-t (make-oauth-t
				  :token (match-string 1 str)
				  :token-secret (match-string 2 str))))))
	    (save-buffer)
	    (kill-this-buffer))))
=======
    (when (file-exists-p filename)
      (save-excursion
	(find-file filename)
	(let ((str (buffer-substring (point-min) (point-max))))
	  (if (string-match "\\([^:]*\\):\\(.*\\)"
			    (buffer-substring (point-min) (point-max)))
	      (setq oauth-access-token
		    (make-oauth-access-token
		     :consumer-key identica-mode-oauth-consumer-key
		     :consumer-secret identica-mode-oauth-consumer-secret
		     :auth-t (make-oauth-t
			      :token (match-string 1 str)
			      :token-secret (match-string 2 str))))))
	(save-buffer)
	(kill-this-buffer)))
>>>>>>> 9d644091
    (unless oauth-access-token
      (setq oauth-access-token
	    (oauth-authorize-app identica-mode-oauth-consumer-key
				 identica-mode-oauth-consumer-secret
				 statusnet-request-url statusnet-access-url
				 statusnet-authorize-url))
      (save-excursion
	(find-file filename)
	(end-of-buffer)
	(let ((token (oauth-access-token-auth-t oauth-access-token)))
	  (insert (format "%s:%s\n"
			  (oauth-t-token token)
			  (oauth-t-token-secret token))))
	(save-buffer)
	(kill-this-buffer))))
  oauth-access-token)

(defun identica-http-get (method-class method &optional parameters
				       sentinel sentinel-arguments)
  "Basic function which communicates with server.
METHOD-CLASS and METHOD are parameters for getting dents messages and
other information from server as specified in api documentation.
Third optional arguments specify the additional parameters required by
the above METHOD. It is specified as an alist with parameter name and
its corresponding value
SENTINEL represents the callback function to be called after the http
response is completely retrieved. SENTINEL-ARGUMENTS is the list of
arguments (if any) of the SENTINEL procedure."
  (or sentinel (setq sentinel 'identica-http-get-default-sentinel))
  (let ((url (concat "http://" statusnet-server "/api/"
		     (when (not (string-equal method-class "none"))
		       (concat method-class "/" ))
		     method ".xml"
		     (when parameters
		       (concat "?"
			       (mapconcat
				(lambda (param-pair)
				  (format "%s=%s"
					  (identica-percent-encode (car param-pair))
					  (identica-percent-encode (cdr param-pair))))
				parameters
				"&")))))
	(url-package-name "emacs-identica-mode")
	(url-package-version identica-mode-version)
	(url-show-status nil))
    (identica-set-proxy)
    (if (equal identica-auth-mode "oauth")
	(or oauth-access-token
	    (identica-initialize-oauth))
      (identica-set-auth url))
    (when (get-buffer-process identica-http-buffer)
      (delete-process identica-http-buffer)
      (kill-buffer identica-http-buffer))
    (setq identica-http-buffer
	  (identica-url-retrieve url sentinel method-class
				 method parameters sentinel-arguments))
    (set-buffer identica-buffer)
    (set-buffer identica-buffer)
    (identica-set-mode-string t)))

(defun identica-render-pending-dents ()
  (interactive)
  "If at the time an HTTP request for new dents finishes,
identica-buffer is not active, we defer its update, to make sure
we adjust point within the right frame."
  (identica-render-timeline)
  (when (> identica-new-dents-count 0)
    (run-hooks 'identica-new-dents-hook)
    (setq identica-new-dents-count 0))
  (when identica-display-success-messages
    (message (or success-message "Success: Get"))))

(defun identica-http-get-default-sentinel
  (&optional status method-class method parameters success-message)
  (debug-print (window-buffer))
<<<<<<< HEAD
  (let ((error-object (or (assoc :error status)
			  (and (equal :error (car status))
                               (cadr status))))
=======
  (let ((error-object (assoc-workaround :error status))
>>>>>>> 9d644091
	(active-p (eq (window-buffer) (identica-buffer))))
    (cond (error-object
	   (let ((error-data (format "%s" (caddr error-object))))
	     (when (cond
		    ((string= error-data "deleted\n") t)
		    ((and (string= error-data "404") method
			  (= 13 (string-match "/" method)))
		     (message "No Such User: %s" (substring method 14))
		     t)
		    ((y-or-n-p
		      (format "Identica-Mode: Network error:%s Retry? "
			      status))
		     (identica-http-get method-class method parameters)
		     nil))
	       ;; when the network process is deleted by another query
	       ;; or the user queried is not found , query is _finished_
	       ;; unsuccessful and we want to restore identica-method
	       ;; to loose track of this unsuccessful attempt
	       (setq identica-method identica-last-timeline-retrieved))))
	  ((< (- (point-max) (or (re-search-forward ">\r?\n\r*$" nil t) 0)) 2)
	   ;;Checking the whether the message is complete by
	   ;;searching for > that closes the last tag, followed by
	   ;;CRLF at (point-max)
	   (let ((body (identica-get-response-body)))
	     (if (not body)
		 (identica-set-mode-string nil)
	       (setq identica-new-dents-count
		     (+ identica-new-dents-count
			(count t (mapcar
				  #'identica-cache-status-datum
				  (reverse (identica-xmltree-to-status
					    body))))))
					; Shorten the timeline if necessary
	       (if (and identica-display-max-dents
			(> (safe-length identica-timeline-data)
			   identica-display-max-dents))
		   (cl-set-nthcdr identica-display-max-dents
				  identica-timeline-data nil))
	       (if active-p
		   (identica-render-pending-dents)
<<<<<<< HEAD
		 (identica-set-mode-string "pending")))))))
  (unless (get-buffer-process (current-buffer))
    (kill-buffer (current-buffer))))
=======
		 (identica-set-mode-string "pending"))))))))

(defun merge-text-attribute (start end new-face attribute)
  "If we just add the new face its attributes somehow get overridden by
the attributes of the underlying face, so instead we just add the attribute
we are interested in."
  (while (not (eq start end))
    (let ((bg (face-attribute new-face attribute))
	  (prop (get-text-property start 'face))
          (next-change
           (or (next-single-property-change start 'face (current-buffer))
               end)))
      (if prop
	  (add-text-properties start next-change
			       (list 'face
				     (list prop
					   (list attribute bg))))
        (add-text-properties start next-change
			     (list 'face (list attribute bg))))
      (setq start next-change))))
>>>>>>> 9d644091

(defun merge-text-attribute (start end new-face attribute)
  "If we just add the new face its attributes somehow get overridden by
the attributes of the underlying face, so instead we just add the attribute
we are interested in."
  (while (not (eq start end))
    (let ((bg (face-attribute new-face attribute))
	  (prop (get-text-property start 'face))
          (next-change
           (or (next-single-property-change start 'face (current-buffer))
               end)))
      (if prop
	  (add-text-properties start next-change
			       (list 'face
				     (list prop
					   (list attribute bg))))
        (add-text-properties start next-change
			     (list 'face (list attribute bg))))
      (setq start next-change))))

(defun identica-render-timeline ()
  (with-current-buffer (identica-buffer)
    (let ((point (point))
	  (end (point-max))
          (wrapped (cond (longlines-mode 'longlines-mode)
                         (visual-line-mode 'visual-line-mode)
                         (t nil)))
	  (stripe-entry nil))

      (setq buffer-read-only nil)
      (erase-buffer)
      (when wrapped (funcall wrapped -1))
      (mapc (lambda (status)
<<<<<<< HEAD
	      (insert (identica-format-status
		       status identica-status-format))
	      (if (not wrapped)
		  (progn
		    (fill-region-as-paragraph
		     (save-excursion (beginning-of-line -1) (point)) (point))))
	      (insert "\n")
	      (if identica-oldest-first
		  (goto-char (point-min))))
	    identica-timeline-data)
      (if (and identica-image-stack window-system)
	  (clear-image-cache))
=======
              (let ((before-status (point-marker))
                    (blacklisted 'nil)
                    (formatted-status (identica-format-status
                                       status identica-status-format)))
                (mapc (lambda (regex)
                        (when (string-match-p regex formatted-status)
                          (setq blacklisted 't)))
                      identica-blacklist)
                (unless blacklisted
                  (when identica-enable-striping
                    (setq stripe-entry (not stripe-entry)))
                  (insert formatted-status)
                  (when (not wrapped)
                    (fill-region-as-paragraph
                     (save-excursion (beginning-of-line -1) (point)) (point)))
                  (insert "\n")
                  (if (and identica-enable-highlighting
                           (memq (assocref 'id status) identica-highlighted-entries))
                      (merge-text-attribute before-status (point)
                                            'identica-highlight-face :background)
                    (when stripe-entry
                      (merge-text-attribute before-status (point)
                                            'identica-stripe-face :background)))
                  (when identica-oldest-first (goto-char (point-min))))))
            identica-timeline-data)
      (when (and identica-image-stack window-system) (clear-image-cache))
>>>>>>> 9d644091
      (when wrapped (funcall wrapped 1))
      (setq buffer-read-only t)
      (debug-print (current-buffer))
      (goto-char (+ point (if identica-scroll-mode (- (point-max) end) 0)))
      (identica-set-mode-string nil)
      (setq identica-last-timeline-retrieved identica-method)
      (if transient-mark-mode (deactivate-mark)))))

(defun identica-format-status (status format-str)
  (flet ((attr (key)
	       (assocref key status))
	 (profile-image
	  ()
	  (let ((profile-image-url (attr 'user-profile-image-url)))
	    (when (string-match "/\\([^/?]+\\)\\(?:\\?\\|$\\)" profile-image-url)
	      (let ((filename (match-string-no-properties 1 profile-image-url)))
		;; download icons if does not exist
		(unless (file-exists-p (concat identica-tmp-dir "/" filename))
		  (add-to-list 'identica-image-stack profile-image-url))

		(when identica-icon-mode
		  (let ((avatar (create-image (concat identica-tmp-dir "/" filename))))
		    ;; Make sure the avatar is 48 pixels (which it should already be!, but hey...)
		    ;; For offenders, the top left slice of 48 by 48 pixels is displayed
		    ;; TODO: perhaps make this configurable?
		    (insert-image avatar nil nil `(0 0 48 48)))

		  nil))))))
    (let ((cursor 0)
	  (result ())
	  c
	  found-at)
      (setq cursor 0)
      (setq result '())
      (while (setq found-at (string-match "%\\(C{\\([^}]+\\)}\\|[A-Za-z#@']\\)" format-str cursor))
	(setq c (string-to-char (match-string-no-properties 1 format-str)))
	(if (> found-at cursor)
	    (list-push (substring format-str cursor found-at) result)
	  "|")
	(setq cursor (match-end 1))

	(case c
	  ((?s)                         ; %s - screen_name
	   (list-push (attr 'user-screen-name) result))
	  ((?S)                         ; %S - name
	   (list-push (attr 'user-name) result))
	  ((?i)                         ; %i - profile_image
	   (list-push (profile-image) result))
	  ((?d)                         ; %d - description
	   (list-push (attr 'user-description) result))
	  ((?l)                         ; %l - location
	   (list-push (attr 'user-location) result))
	  ((?L)                         ; %L - " [location]"
	   (let ((location (attr 'user-location)))
	     (unless (or (null location) (string= "" location))
	       (list-push (concat " [" location "]") result)) ))
	  ((?u)                         ; %u - url
	   (list-push (attr 'user-url) result))
	  ((?j)                         ; %j - user.id
	   (list-push (format "%d" (attr 'user-id)) result))
	  ((?r)                         ; %r - in_reply_to_status_id
	   (let ((reply-id (attr 'in-reply-to-status-id))
		 (reply-name (attr 'in-reply-to-screen-name)))
	     (unless (or (null reply-id) (string= "" reply-id)
			 (null reply-name) (string= "" reply-name))
	       (let ((in-reply-to-string (format "in reply to %s" reply-name))
		     (url (identica-get-status-url reply-id)))
		 (add-text-properties
		  0 (length in-reply-to-string)
		  `(mouse-face highlight
			       face identica-uri-face
			       uri ,url)
		  in-reply-to-string)
		 (list-push (concat " " in-reply-to-string) result)))))
	  ((?p)                         ; %p - protected?
	   (let ((protected (attr 'user-protected)))
	     (when (string= "true" protected)
	       (list-push "[x]" result))))
	  ((?c)                     ; %c - created_at (raw UTC string)
	   (list-push (attr 'created-at) result))
	  ((?C) ; %C{time-format-str} - created_at (formatted with time-format-str)
	   (list-push (identica-local-strftime
		       (or (match-string-no-properties 2 format-str) "%H:%M:%S")
		       (attr 'created-at))
		      result))
	  ((?@)                         ; %@ - X seconds ago
	   (let ((created-at
		  (apply
		   'encode-time
		   (parse-time-string (attr 'created-at))))
		 (now (current-time)))
	     (let ((secs (+ (* (- (car now) (car created-at)) 65536)
			    (- (cadr now) (cadr created-at))))
		   time-string url)
	       (setq time-string
		     (cond ((< secs 5) "less than 5 seconds ago")
			   ((< secs 10) "less than 10 seconds ago")
			   ((< secs 20) "less than 20 seconds ago")
			   ((< secs 30) "half a minute ago")
			   ((< secs 60) "less than a minute ago")
			   ((< secs 150) "1 minute ago")
			   ((< secs 2400) (format "%d minutes ago"
						  (/ (+ secs 30) 60)))
			   ((< secs 5400) "about 1 hour ago")
			   ((< secs 84600) (format "about %d hours ago"
						   (/ (+ secs 1800) 3600)))
			   (t (format-time-string "%I:%M %p %B %d, %Y" created-at))))
	       (setq url (identica-get-status-url (attr 'id)))
	       ;; make status url clickable
	       (add-text-properties
		0 (length time-string)
		`(mouse-face highlight
			     face identica-uri-face
			     uri ,url)
		time-string)
	       (list-push time-string result))))
	  ((?t)                         ; %t - text
	   (list-push                   ;(clickable-text)
	    (attr 'text)
	    result))
	  ((?')                         ; %' - truncated
	   (let ((truncated (attr 'truncated)))
	     (when (string= "true" truncated)
	       (list-push "..." result))))
	  ((?f)                         ; %f - source
	   (list-push (attr 'source) result))
	  ((?#)                         ; %# - id
	   (list-push (format "%d" (attr 'id)) result))
	  (t
	   (list-push (char-to-string c) result))))
      (list-push (substring format-str cursor) result)
      (let ((formatted-status (apply 'concat (nreverse result))))
	(add-text-properties 0 (length formatted-status)
			     `(username ,(attr 'user-screen-name)
					id, (attr 'id)
					text ,(attr 'text))
			     formatted-status)
	formatted-status))))

(defun identica-url-retrieve
  (url sentinel method-class method parameters sentinel-arguments &optional unhex-workaround)
  "Call url-retrieve or oauth-url-retrieve dsepending on the mode,
and apply url-unhex-string workaround if necessary."
  (if (and (equal identica-auth-mode "oauth") oauth-access-token)
      (if unhex-workaround
	  (flet ((oauth-extract-url-params
		  (req)
		  "Modified oauth-extract-url-params using w3m-url-decode-string to work around
bug in url-unhex-string present in emacsen previous to 23.3."
		  (let ((url (oauth-request-url req)))
		    (when (string-match (regexp-quote "?") url)
		      (mapcar (lambda (pair)
				`(,(car pair) . ,(w3m-url-decode-string (cadr pair))))
			      (url-parse-query-string (substring url (match-end 0))))))))
	    (identica-url-retrieve url sentinel method-class method parameters sentinel-arguments))
	(oauth-url-retrieve oauth-access-token url sentinel
			    (append (list method-class method parameters)
				    sentinel-arguments)))
    (url-retrieve url sentinel
		  (append (list method-class method parameters)
			  sentinel-arguments))))

(defun identica-http-post
  (method-class method &optional parameters sentinel sentinel-arguments)
  "Send HTTP POST request to statusnet server
METHOD-CLASS must be one of Identica API method classes(statuses, users or direct_messages).
METHOD must be one of Identica API method which belongs to METHOD-CLASS.
PARAMETERS is alist of URI parameters. ex) ((\"mode\" . \"view\") (\"page\" . \"6\")) => <URI>?mode=view&page=6"
  (or sentinel (setq sentinel 'identica-http-post-default-sentinel))
  (let ((url-request-method "POST")
	(url (concat "http://"statusnet-server "/api/" method-class "/" method ".xml"
		     (when parameters
		       (concat "?"
			       (mapconcat
				(lambda (param-pair)
				  (format "%s=%s"
					  (identica-percent-encode (car param-pair))
					  (identica-percent-encode (cdr param-pair))))
<<<<<<< HEAD
				 parameters
				 "&")))))
	 (url-package-name "emacs-identicamode")
	 (url-package-version identica-mode-version)
	 ;; (if (assoc `media parameters)
	 ;; (url-request-extra-headers '(("Content-Type" . "multipart/form-data")))
         (url-request-extra-headers '(("Content-Length" . "0")))
	 (url-show-status nil))
=======
				parameters
				"&")))))
	(url-package-name "emacs-identicamode")
	(url-package-version identica-mode-version)
	;; (if (assoc `media parameters)
	;; (url-request-extra-headers '(("Content-Type" . "multipart/form-data")))
	(url-request-extra-headers '(("Content-Length" . "0")))
	(url-show-status nil))
>>>>>>> 9d644091
    (identica-set-proxy)
    (if (equal identica-auth-mode "oauth")
	(or oauth-access-token
	    (identica-initialize-oauth))
<<<<<<< HEAD
        (identica-set-auth url))
=======
      (identica-set-auth url))
>>>>>>> 9d644091
    (when (get-buffer-process identica-http-buffer)
      (delete-process identica-http-buffer)
      (kill-buffer identica-http-buffer))
    (identica-url-retrieve url sentinel method-class method parameters
			   sentinel-arguments identica-unhex-broken)))

(defun identica-http-post-default-sentinel
  (&optional status method-class method parameters success-message)
  (let ((error-object (assoc-workaround :error status)))
    (cond  ((and
             error-object
	     (y-or-n-p (format "Network error:%s %s Retry?"
			       (cadr error-object)
			       (caddr error-object))))
	    (identica-http-post method-class method parameters nil success-message))
	   (identica-display-success-messages
            (message (or success-message "Success: Post")))))
  (unless (get-buffer-process (current-buffer))
    (kill-buffer (current-buffer))))

(defun identica-get-response-header (&optional buffer)
  "Exract HTTP response header from HTTP response.
`buffer' may be a buffer or the name of an existing buffer.
 If `buffer' is omitted, current-buffer is parsed."
  (or buffer
      (setq buffer (current-buffer)))
  (set-buffer buffer)
  (let ((end (or (and (search-forward-regexp "\r?\n\r?\n" (point-max) t)
		      (match-beginning 0))
		 0)))
    (and (> end 1)
         (buffer-substring (point-min) end))))

(defun identica-get-response-body (&optional buffer)
  "Exract HTTP response body from HTTP response, parse it as XML, and return a XML tree as list.
`buffer' may be a buffer or the name of an existing buffer.
 If `buffer' is omitted, current-buffer is parsed."
  (or buffer
      (setq buffer (current-buffer)))
  (set-buffer buffer)
  (set-buffer-multibyte t)
  (let ((start (save-excursion
		 (goto-char (point-min))
		 (and (re-search-forward "<\?xml" (point-max) t)
		      (match-beginning 0)))))
    (identica-clean-response-body)
    (and start
         (xml-parse-region start (point-max)))))

(defun identica-clean-weird-chars (&optional buffer)
  ;;(if (null buffer) (setq buffer (identica-http-buffer)))
  (with-current-buffer (identica-http-buffer)
    (goto-char (point-min))
    (while (re-search-forward "\

?
[0-9a-z]*\

?
?" nil t)
(replace-match ""))
(buffer-string)))

(defun identica-clean-response-body ()
  "Removes weird strings (e.g., 1afc, a or 0) from within the
response body.  Known Statusnet issue.  Mostly harmless except if
in tags."
  (goto-char (point-min))
  (while (re-search-forward "\r?\n[0-9a-z]+\r?\n" nil t)
    (replace-match "")))

(defun identica-cache-status-datum (status-datum &optional data-var)
  "Cache status datum into data-var(default identica-timeline-data)
If STATUS-DATUM is already in DATA-VAR, return nil. If not, return t."
  (when (null data-var)
    (setf data-var 'identica-timeline-data))
  (let ((id (cdr (assq 'id status-datum))))
    (if (or (null (symbol-value data-var))
	    (not (find-if
		  (lambda (item)
		    (eql id (cdr (assq 'id item))))
		  (symbol-value data-var))))
	(progn
	  (set data-var (cons status-datum (symbol-value data-var)))
	  t)
      nil)))

(defun identica-status-to-status-datum (status)
  (flet ((assq-get (item seq)
		   (car (cddr (assq item seq)))))
    (let* ((status-data (cddr status))
	   id text source created-at truncated
	   in-reply-to-status-id
	   in-reply-to-screen-name
	   (user-data (cddr (assq 'user status-data)))
	   user-id user-name
	   user-screen-name
	   user-location
	   user-description
	   user-profile-image-url
	   user-url
	   user-protected
	   regex-index)

      (setq id (string-to-number (assq-get 'id status-data)))
      (setq text (identica-decode-html-entities
		  (assq-get 'text status-data)))
      (setq source (identica-decode-html-entities
		    (assq-get 'source status-data)))
      (setq created-at (assq-get 'created_at status-data))
      (setq truncated (assq-get 'truncated status-data))
      (setq in-reply-to-status-id
	    (identica-decode-html-entities
	     (assq-get 'in_reply_to_status_id status-data)))
      (setq in-reply-to-screen-name
	    (identica-decode-html-entities
	     (assq-get 'in_reply_to_screen_name status-data)))
      (setq user-id (string-to-number (assq-get 'id user-data)))
      (setq user-name (identica-decode-html-entities
		       (assq-get 'name user-data)))
      (setq user-screen-name (identica-decode-html-entities
			      (assq-get 'screen_name user-data)))
      (setq user-location (identica-decode-html-entities
			   (assq-get 'location user-data)))
      (setq user-description (identica-decode-html-entities
			      (assq-get 'description user-data)))
      (setq user-profile-image-url (assq-get 'profile_image_url user-data))
      (setq user-url (assq-get 'url user-data))
      (setq user-protected (assq-get 'protected user-data))
      (setq user-profile-url (assq-get 'statusnet:profile_url user-data))

      ;; make username clickable
      (add-text-properties
       0 (length user-name)
       `(mouse-face highlight
		    uri ,user-profile-url
		    face identica-username-face)
       user-name)

      ;; make screen-name clickable
      (add-text-properties
       0 (length user-screen-name)
       `(mouse-face highlight
		    face identica-username-face
		    uri ,user-profile-url
		    face identica-username-face)
       user-screen-name)

      ;; make URI clickable
      (setq regex-index 0)
      (while regex-index
	(setq regex-index
	      (string-match "@\\([_[:word:]0-9]+\\)\\|!\\([_[:word:]0-9\-]+\\)\\|#\\([_[:word:]0-9\-]+\\)\\|\\(ur1\.ca/[a-z0-9]+/?\\|https?://[-_.!~*'()[:word:]0-9\;/?:@&=+$,%#]+\\)"
			    text
			    regex-index))
	(when regex-index
	  (let* ((matched-string (match-string-no-properties 0 text))
		 (screen-name (match-string-no-properties 1 text))
		 (group-name (match-string-no-properties 2 text))
		 (tag-name (match-string-no-properties 3 text))
		 (uri (match-string-no-properties 4 text)))
	    (add-text-properties
	     (if (or screen-name group-name tag-name)
		 (+ 1 (match-beginning 0))
	       (match-beginning 0))
	     (match-end 0)
	     (if (or screen-name group-name tag-name)
		 `(mouse-face
		   highlight
		   face identica-uri-face
		   uri ,(if screen-name
			    (concat "https://" statusnet-server "/" screen-name)
			  (if group-name
			      (concat "https://" statusnet-server "/group/" group-name)
			    (concat "https://" statusnet-server "/tag/" tag-name)))
		   uri-in-text ,(if screen-name
				    (concat "https://" statusnet-server "/" screen-name)
				  (if group-name
				      (concat "https://" statusnet-server "/group/" group-name)
				    (concat "https://" statusnet-server "/tag/" tag-name)))
                   tag ,tag-name
                   group ,group-name)
	       `(mouse-face highlight
			    face identica-uri-face
			    uri ,uri
			    uri-in-text ,uri))
	     text))
	  (setq regex-index (match-end 0)) ))


      ;; make source pretty and clickable
      (when (string-match "<a href=\"\\(.*\\)\">\\(.*\\)</a>" source)
	(let ((uri (match-string-no-properties 1 source))
	      (caption (match-string-no-properties 2 source)))
	  (setq source caption)
	  (add-text-properties
	   0 (length source)
	   `(mouse-face highlight
			face identica-uri-face
			source ,source)
	   source)))

      ;; save last update time
      (setq identica-timeline-last-update created-at)

      ;; highlight replies
      (when (string-match (concat "@" identica-username) text)
	(add-text-properties 0 (length text)
			     `(face identica-reply-face) text))
      (mapcar
       (lambda (sym)
	 `(,sym . ,(symbol-value sym)))
       '(id text source created-at truncated
	    in-reply-to-status-id
	    in-reply-to-screen-name
	    user-id user-name user-screen-name user-location
	    user-description
	    user-profile-image-url
	    user-url
	    user-protected)))))

(defun identica-xmltree-to-status (xmltree)
  (mapcar #'identica-status-to-status-datum
	  ;; quirk to treat difference between xml.el in Emacs21 and Emacs22
	  ;; On Emacs22, there may be blank strings
	  (let ((ret nil) (statuses (reverse (cddr (car xmltree)))))
	    (while statuses
	      (when (consp (car statuses))
		(setq ret (cons (car statuses) ret)))
	      (setq statuses (cdr statuses)))
	    ret)))

(defun identica-percent-encode (str &optional coding-system)
  (if (equal identica-auth-mode "oauth")
      (oauth-hexify-string str)
<<<<<<< HEAD
    (if (or (null coding-system)
	    (not (coding-system-p coding-system)))
	(setq coding-system 'utf-8))
=======
    (when (or (null coding-system)
	      (not (coding-system-p coding-system)))
      (setq coding-system 'utf-8))
>>>>>>> 9d644091
    (mapconcat
     (lambda (c)
       (cond
	((identica-url-reserved-p c)
	 (char-to-string c))
	((eq c ? ) "+")
	(t (format "%%%x" c))))
     (encode-coding-string str coding-system)
     "")))

(defun identica-url-reserved-p (ch)
  (or (and (<= ?A ch) (<= ch ?z))
      (and (<= ?0 ch) (<= ch ?9))
      (eq ?. ch)
      (eq ?- ch)
      (eq ?_ ch)
      (eq ?~ ch)))

(defun identica-decode-html-entities (encoded-str)
  (if encoded-str
      (let ((cursor 0)
	    (found-at nil)
	    (result '()))
	(while (setq found-at
		     (string-match "&\\(#\\([0-9]+\\)\\|\\([A-Za-z]+\\)\\);"
				   encoded-str cursor))
	  (when (> found-at cursor)
	    (list-push (substring encoded-str cursor found-at) result))
	  (let ((number-entity (match-string-no-properties 2 encoded-str))
		(letter-entity (match-string-no-properties 3 encoded-str)))
	    (cond (number-entity
		   (list-push
		    (char-to-string
		     (identica-ucs-to-char
		      (string-to-number number-entity))) result))
		  (letter-entity
		   (cond ((string= "gt" letter-entity) (list-push ">" result))
			 ((string= "lt" letter-entity) (list-push "<" result))
			 (t (list-push "?" result))))
		  (t (list-push "?" result)))
	    (setq cursor (match-end 0))))
	(list-push (substring encoded-str cursor) result)
	(apply 'concat (nreverse result)))
    ""))

(defun identica-timer-action (func)
  (let ((buf (get-buffer identica-buffer)))
    (if (null buf)
	(identica-stop)
      (funcall func))))

(defun identica-update-status-if-not-blank (method-class method status &optional parameters reply-to-id)
  (if (string-match "^\\s-*\\(?:@[-_a-z0-9]+\\)?\\s-*$" status)
      nil
    (if (equal method-class "statuses")
	(identica-http-post method-class method
			    `(("status" . ,status)
			      ("source" . ,identica-source)
			      ,@(if (assoc `media parameters)
				    `(("media" . ,(cdr (assoc `media parameters))))
				  nil)
			      ,@(if reply-to-id
				    `(("in_reply_to_status_id"
				       . ,(number-to-string reply-to-id))))))
      (identica-http-post method-class method
			  `(("text" . ,status)
			    ("user" . ,parameters) ;must change this to parse parameters as list
			    ("source" . ,identica-source))))

    t))

(defvar identica-update-status-edit-map
  (let ((map (make-sparse-keymap)))
    (define-key map (kbd "C-c C-c") 'identica-update-status-from-edit-buffer-send)
    (define-key map (kbd "C-c C-k") 'identica-update-status-from-edit-buffer-cancel)
    map))

(define-derived-mode identica-update-status-edit-mode text-mode "Identica Status Edit"
  (use-local-map identica-update-status-edit-map))

(defvar identica-update-status-edit-method-class)
(defvar identica-update-status-edit-method)
(defvar identica-update-status-edit-parameters)
(defvar identica-update-status-edit-reply-to-id)

(defun identica-update-status-edit-in-edit-buffer (init-str msgtype method-class method parameters &optional reply-to-id)
  (let ((buf (get-buffer-create "*identica-status-update-edit*")))
    (pop-to-buffer buf)
    (with-current-buffer buf
      (when (not (equal major-mode 'identica-update-status-edit-mode))
	(progn
	  (identica-update-status-edit-mode)
	  (when identica-soft-wrap-status
	    (when (fboundp 'visual-line-mode)
	      (visual-line-mode t)))
	  (make-local-variable 'identica-update-status-edit-method-class)
	  (make-local-variable 'identica-update-status-edit-method)
	  (make-local-variable 'identica-update-status-edit-parameters)
	  (make-local-variable 'identica-update-status-edit-reply-to-id)
	  (if (> (length parameters) 0)
	      (setq mode-line-format
		    (cons (format "%s(%s) (%%i/%s) " msgtype parameters statusnet-server-textlimit)
			  mode-line-format))
	    t (setq mode-line-format
		    (cons (format "%s (%%i/%s) " msgtype statusnet-server-textlimit) mode-line-format)))))
      (setq identica-update-status-edit-method-class method-class)
      (setq identica-update-status-edit-method method)
      (setq identica-update-status-edit-parameters parameters)
      (setq identica-update-status-edit-reply-to-id reply-to-id)
      (message identica-update-status-edit-method-class)
      (insert init-str)
      (message "Type C-c C-c to post status update (C-c C-k to cancel)."))))

(defcustom identica-minibuffer-length-prompt-style nil
  "The preferred style of counting characters in the minibuffer
  prompt; \"Down\" counts down from statusnet-server-textlimit; \"Up\" counts
  up from 0"
  :type '(choice (const :tag "Down" nil)
		 (const :tag "Up" t))
  :group 'identica-mode)

(defun identica-show-minibuffer-length (&optional beg end len)
  "Show the number of characters in minibuffer."
  (when (minibuffer-window-active-p (selected-window))
    (let* ((status-len (- (buffer-size) (minibuffer-prompt-width)))
	   (mes (format "%d" (if identica-minibuffer-length-prompt-style
				 status-len
			       (- statusnet-server-textlimit status-len)))))
      (if (<= 23 emacs-major-version)
	  (minibuffer-message mes) ; Emacs23 or later
	(minibuffer-message (concat " (" mes ")"))))))

(defun identica-setup-minibuffer ()
  (identica-show-minibuffer-length)
  (add-hook 'post-command-hook 'identica-show-minibuffer-length t t))

(defun identica-finish-minibuffer ()
  (remove-hook 'post-command-hook 'identica-show-minibuffer-length t))

(defun identica-update-status (update-input-method &optional init-str reply-to-id method-class method parameters)
  (when (null init-str) (setq init-str ""))
  (let ((msgtype "")
	(status init-str)
	(not-posted-p t)
	(user nil)
	(map minibuffer-local-map)
	(minibuffer-message-timeout nil))
    (define-key map (kbd "<f4>") 'identica-shortenurl-replace-at-point)
    (if (null method-class)
        (progn (setq msgtype "Status")
               (setq method-class "statuses")
               (setq method "update"))
      (progn (setq msgtype "Direct message")
             (setq method-class "direct_messages")
             (setq parameters (read-from-minibuffer "To user: " user nil nil nil nil t))
             (setq method "new")))
    (cond ((eq update-input-method 'minibuffer)
	   (add-hook 'minibuffer-setup-hook 'identica-setup-minibuffer t)
	   (add-hook 'minibuffer-exit-hook 'identica-finish-minibuffer t)
	   (unwind-protect
	       (while not-posted-p
		 (setq status (read-from-minibuffer (concat msgtype ": ") status nil nil nil nil t))
		 (while (< (+ statusnet-server-textlimit 1) (length status))
		   (setq status (read-from-minibuffer (format (concat msgtype "(%d): ")
							      (- statusnet-server-textlimit (length status)))
						      status nil nil nil nil t)))
		 (setq not-posted-p
		       (not (identica-update-status-if-not-blank method-class method status parameters reply-to-id))))
	     (remove-hook 'minibuffer-setup-hook 'identica-setup-minibuffer)
	     (remove-hook 'minibuffer-exit-hook 'identica-finish-minibuffer)))
          ((eq update-input-method 'edit-buffer)
           (identica-update-status-edit-in-edit-buffer init-str msgtype method-class method parameters reply-to-id))
          (t (error "Unknown update-input-method in identica-update-status: %S" update-input-method)))))

(defun identica-update-status-from-edit-buffer-send ()
  (interactive)
  (with-current-buffer "*identica-status-update-edit*"
    (longlines-encode-region (point-min) (point-max))
    (let* ((status (buffer-substring-no-properties (point-min) (point-max)))
           (status-len (length status)))
      (if (< statusnet-server-textlimit status-len)
          (message (format "Beyond %s chars.  Remove %d chars." statusnet-server-textlimit (- status-len statusnet-server-textlimit)))
        (if (identica-update-status-if-not-blank identica-update-status-edit-method-class
						 identica-update-status-edit-method status identica-update-status-edit-parameters identica-update-status-edit-reply-to-id)
            (progn
              (erase-buffer)
              (bury-buffer))
          (message "Update failed!"))))))

(defun identica-update-status-from-minibuffer (&optional init-str method-class method parameters reply-to-id)
  (interactive)
  (identica-update-status 'minibuffer init-str method-class method parameters reply-to-id))

(defun identica-update-status-from-edit-buffer (&optional init-str method-class method parameters)
  (interactive)
  (identica-update-status 'edit-buffer init-str method-class method parameters))

(defun identica-update-status-from-edit-buffer-cancel ()
  (interactive)
  (when (or (not identica-update-status-edit-confirm-cancellation)
	    (yes-or-no-p
	     "Really cancel editing this status message (any changes will be lost)?"))
    (erase-buffer)
    (bury-buffer)))

(defun identica-update-status-from-region (beg end)
  (interactive "r")
  (when (> (- end beg) statusnet-server-textlimit) (setq end (+ beg statusnet-server-textlimit)))
  (when (< (- end beg) -statusnet-server-textlimit) (setq beg (+ end statusnet-server-textlimit)))
  (identica-update-status-if-not-blank "statuses" "update" (buffer-substring beg end)))

(defun identica-update-status-with-media (attachment &optional init-str method-class method parameters reply-to-id)
  (interactive "f")
  (identica-update-status 'minibuffer nil reply-to-id nil nil `((media . ,(insert-file-contents-literally attachment)))))

(defun identica-tinyurl-unjson-google (result)
  "Gets only the URL from JSON URL tinyfying service results.

Google's shortening service, goo.gl, returns shortened URLs as a
JSON dictionary. This function retrieves only the URL value from
this dictionary, only if identica-urlshortening-service is 'google.
"
  (if (eq identica-urlshortening-service 'google)
      (cdr (assoc 'short_url (json-read-from-string result)))
    result))

(defun identica-ur1ca-get (api longurl)
  "Shortens url through ur1.ca free service 'as in freedom'"
  (let* ((url-request-method "POST")
	 (url-request-extra-headers
	  '(("Content-Type" . "application/x-www-form-urlencoded")))
	 (url-request-data (concat "longurl=" (url-hexify-string longurl)))
	 (buffer (url-retrieve-synchronously api)))
    (with-current-buffer buffer
      (goto-char (point-min))
      (prog1
	  (setq ur1short
		(if (search-forward-regexp "Your .* is: .*>\\(http://ur1.ca/[0-9A-Za-z].*\\)</a>" nil t)
		    (match-string-no-properties 1)
		  (error "URL shortening service failed: %s" longurl)))
	(kill-buffer buffer)))))

(defun identica-shortenurl-get (longurl)
  "Shortens url through a url shortening service"
  (let ((api (cdr (assoc identica-urlshortening-service
			 identica-urlshortening-services-map))))
    (unless api
      (error "`identica-urlshortening-service' was invalid. try one of %s"
	     (mapconcat (lambda (x)
			  (symbol-name (car x)))
			identica-urlshortening-services-map ", ")
	     "."))
    (if longurl
	(if (or (eq identica-urlshortening-service 'ur1ca) (eq identica-urlshortening-service 'tighturl))
	    (identica-ur1ca-get api longurl)
	  (let ((buffer (url-retrieve-synchronously (concat api longurl))))
	    (with-current-buffer buffer
	      (goto-char (point-min))
	      (prog1
		  (identica-tinyurl-unjson-google
		   (if (search-forward-regexp "\n\r?\n\\([^\n\r]*\\)" nil t)
		       (match-string-no-properties 1)
		     (error "URL shortening service failed: %s" longurl)))
		(kill-buffer buffer))))
	  nil))))

(defun identica-shortenurl-replace-at-point ()
  "Replace the url at point with a tiny version."
  (interactive)
  (let ((url-bounds (bounds-of-thing-at-point 'url)))
    (when url-bounds
      (let ((url (identica-shortenurl-get (thing-at-point 'url))))
	(when url
	  (save-restriction
	    (narrow-to-region (car url-bounds) (cdr url-bounds))
	    (delete-region (point-min) (point-max))
	    (insert url)))))))

(defun identica-expand-replace-at-point ()
  "Replace the url at point with a tiny version."
  (interactive)
  (let ((url-bounds (bounds-of-thing-at-point 'url))
        (original-url (thing-at-point 'url)))
    (when url-bounds
      (message (concat "Expanding url: " original-url))
      (let ((uri (identica-expand-shorturl original-url)))
	(when uri
	  (set-buffer (get-buffer identica-buffer))
	  (save-restriction
	    (setq buffer-read-only nil)
	    (narrow-to-region (car url-bounds) (cdr url-bounds))
	    (delete-region (point-min) (point-max))
	    (add-text-properties 0 (length uri)
				 `(mouse-face highlight
					      face identica-uri-face
					      uri ,uri
					      uri-in-text ,uri) uri)
	    (insert uri)
            (message (concat "Expanded Short URL " original-url "to Long URL: " uri))
	    (setq buffer-read-only t)))))))

(defun identica-expand-shorturl (url)
  "Return the redirected url, or the original url if not found"
  (let ((temp-buf (get-buffer-create "*HTTP headers*")))
    (set-buffer temp-buf)
    (erase-buffer)
    (goto-char 0)
    (setq url (replace-regexp-in-string "http://" "" url))
    (setq host (substring url 0 (string-match "/" url)))
    (if (string-match "/" url)
	(setq file (substring url (string-match "/" url)))
      (setq file "/"))
    (setq tcp-connection
	  (open-network-stream
	   "Identica URLExpand"
	   temp-buf
	   host
	   80))
    (set-marker (process-mark tcp-connection) (point-min))
    (set-process-sentinel tcp-connection 'identica-http-headers-sentinel)
    (setq request (concat "GET http://" url " HTTP/1.1\r\n"
			  "Host:" host "\r\n"
			  "User-Agent: " (identica-user-agent) "\r\n"
			  "Authorization: None\r\n"
			  "Accept-Charset: utf-8;q=0.7,*;q=0.7\r\n\r\n"))
    (process-send-string tcp-connection request)
    (sit-for 2)
    (let ((location (identica-get-location-from-header (concat "http://" host file) tcp-connection)))
      (delete-process tcp-connection)
      (kill-buffer temp-buf)
      location)))

(defun identica-http-headers-sentinel (process string)
  "Process the results from the efine network connection."

  )

(defun identica-get-location-from-header (url process)
  "Parse HTTP header"
  (let ((buffer)
	(headers)
        (location))
    (setq buffer (get-buffer-create "*HTTP headers*"))
    (set-buffer buffer)
    (goto-char 0)
    (setq location
	  (if (search-forward-regexp "^Location: \\(http://.*?\\)\r?$" nil t)
	      (match-string-no-properties 1)
	    url))
    (replace-regexp-in-string "\r" "" location)))

;;;
;;; Commands
;;;

(defun identica-start (&optional action)
  (interactive)
  (when (null action)
    (setq action #'identica-current-timeline))
  (if identica-timer
      nil
    (setq identica-timer
	  (run-at-time "0 sec"
		       identica-timer-interval
		       #'identica-timer-action action)))
  (setq identica-active-mode t)
  (identica-update-mode-line))

(defun identica-stop ()
  "Stop Current network activitiy (if any) and the reload-timer."
  (interactive)
  (when (get-buffer-process identica-http-buffer)
    (delete-process identica-http-buffer)
    (kill-buffer identica-http-buffer))
  (setq identica-method identica-last-timeline-retrieved)
  (identica-set-mode-string nil)
  (and identica-timer
       (cancel-timer identica-timer))
  (setq identica-timer nil)
  (setq identica-active-mode nil)
  (identica-update-mode-line))

(defun identica-get-timeline ()
  (when (not (eq identica-last-timeline-retrieved identica-method))
    (setq identica-timeline-last-update nil
	  identica-timeline-data nil))
  (let ((buf (get-buffer identica-buffer)))
    (if (not buf)
	(identica-stop)
      (progn
	(when (not identica-method)
	  (setq identica-method "friends_timeline"))
	(identica-http-get identica-method-class identica-method `(("count" . ,(int-to-string identica-statuses-count)))))))
  (if identica-icon-mode
      (if (and identica-image-stack window-system)
	  (let ((proc
		 (apply
		  #'start-process
		  "wget-images"
		  nil
		  "wget"
		  (format "--directory-prefix=%s" identica-tmp-dir)
		  "--no-clobber"
		  "--quiet"
		  identica-image-stack)))
	    (set-process-sentinel
	     proc
	     (lambda (proc stat)
	       (clear-image-cache)
	       ))))))

(defun identica-friends-timeline ()
  (interactive)
  (setq identica-method "friends_timeline")
  (setq identica-method-class "statuses")
  (identica-get-timeline))

(defun identica-replies-timeline ()
  (interactive)
  (setq identica-method "replies")
  (setq identica-method-class "statuses")
  (identica-get-timeline))

;; (defun identica-direct-messages-timeline ()
;;   (interactive)
;;   (setq identica-method "direct_messages")
;;   (setq identica-method-class "none")
;;   (identica-get-timeline))

(defun identica-public-timeline ()
  (interactive)
  (setq identica-method "public_timeline")
  (setq identica-method-class "statuses")
  (identica-get-timeline))

(defun identica-group-timeline (&optional group)
  (interactive)
  (unless group
    (setq group (read-from-minibuffer "Group: " nil nil nil nil nil t)))
  (setq identica-method-class "statusnet/groups")
  (if (string-equal group "")
      (setq identica-method "timeline")
    (setq identica-method (concat "timeline/" group)))
  (identica-get-timeline))

(defun identica-tag-timeline (&optional tag)
  (interactive)
  (unless tag
    (setq tag (read-from-minibuffer "Tag: " nil nil nil nil nil t)))
  (setq identica-method-class "statusnet/tags")
  (if (string-equal tag "")
      (setq identica-method "timeline")
    (setq identica-method (concat "timeline/" tag)))
  (identica-get-timeline))

(defun identica-user-timeline ()
  (interactive)
  (let ((from-user (read-from-minibuffer "User [Empty for mine]: "
                                         nil nil nil nil nil t)))
    (if (string-equal from-user "")
        (setq identica-method "user_timeline")
      (setq identica-method (concat "user_timeline/" from-user))))
  (identica-get-timeline))

(defun identica-current-timeline ()
  (interactive)
  (if (> identica-new-dents-count 0)
      (identica-render-pending-dents)
    (identica-get-timeline)))

(defun identica-update-status-interactive ()
  (interactive)
  (identica-update-status identica-update-status-method))

(defun identica-direct-message-interactive ()
  (interactive)
  (identica-update-status identica-update-status-method nil nil "direct_messages" "new"))

(defun identica-erase-old-statuses ()
  (interactive)
  (setq identica-timeline-data nil)
  (when (not identica-last-timeline-retrieved)
    (setq identica-last-timeline-retrieved identica-method))
  (identica-http-get "statuses" identica-last-timeline-retrieved))

(defun identica-click ()
  (interactive)
  (let ((uri (get-text-property (point) 'uri)))
    (when uri (browse-url uri))))

(defun identica-enter ()
  (interactive)
  (let ((username (get-text-property (point) 'username))
	(id (get-text-property (point) 'id))
	(uri (get-text-property (point) 'uri))
        (group (get-text-property (point) 'group))
        (tag (get-text-property (point) 'tag)))
    (if group (identica-group-timeline group)
      (if tag (identica-tag-timeline tag)
        (if uri (browse-url uri)
          (if username
	      (identica-update-status identica-update-status-method
				      (concat "@" username " ") id)))))))

(defun identica-next-link nil
  (interactive)
  (goto-char (next-single-property-change (point) 'uri))
  (when (not (get-text-property (point) 'uri))
    (goto-char (next-single-property-change (point) 'uri))))

(defun identica-prev-link nil
  (interactive)
  (goto-char (previous-single-property-change (point) 'uri))
  (when (not (get-text-property (point) 'uri))
    (goto-char (previous-single-property-change (point) 'uri))))

(defun identica-follow (&optional remove)
  (interactive)
  (let ((username (get-text-property (point) 'username))
	(method (if remove "destroy" "create"))
	(message (if remove "unfollowing" "following")))
    (unless username
      (setq username (read-from-minibuffer "user: ")))
    (if (> (length username) 0)
	(when (y-or-n-p (format "%s %s? " message username))
	  (identica-http-post (format "friendships/%s" method) username)
	  (message (format "Now %s %s" message username)))
      (message "No user selected"))))

(defun identica-unfollow ()
  (interactive)
  (identica-follow t))

(defun identica-group-join (&optional leaving)
  "Simple functions to join/leave a group we are visiting."
  (setq identica-method-class "statusnet/groups")
  (string-match "\\([^\\]*\\)\\(/.*\\)" identica-method)
  (setq group-method (replace-match
		      (if leaving "leave"
			"join") nil nil identica-method 1))
  (identica-http-post identica-method-class group-method nil))

(defun identica-group-leave ()
  (identica-group-join t))

(defun identica-favorite ()
  (interactive)
  (when (y-or-n-p "Do you want to favor this notice? ")
    (let ((id (get-text-property (point) 'id)))
      (identica-http-post "favorites/create" (number-to-string id))
      (message "Notice saved as favorite"))))

(defun identica-repeat ()
  (interactive)
  (when (y-or-n-p "Do you want to repeat this notice? ")
    (let ((id (get-text-property (point) 'id)))
      (identica-http-post "statuses/retweet" (number-to-string id))
      (message "Notice repeated"))))

(defun identica-view-user-page ()
  (interactive)
  (let ((uri (get-text-property (point) 'uri)))
    (when uri (browse-url uri))))

(defun identica-redent ()
  (interactive)
  (let ((username (get-text-property (point) 'username))
	(id (get-text-property (point) 'id))
	(text (replace-regexp-in-string "!\\(\\b\\)" "#\\1" (get-text-property (point) 'text))))
    (when username
      (identica-update-status identica-update-status-method
			      (concat identica-redent-format " @" username ": " text) id))))

(defun identica-reply-to-user ()
  (interactive)
  (let ((username (get-text-property (point) 'username))
	(id (get-text-property (point) 'id)))
    (when username
      (identica-update-status identica-update-status-method (concat "@" username " ") id))))

(defun identica-get-password ()
  (or identica-password
      (setq identica-password (read-passwd "password: "))))

(defun identica-goto-next-status ()
  "Go to next status."
  (interactive)
  (let ((pos))
    (setq pos (identica-get-next-username-face-pos (point)))
    (if pos
	(goto-char pos)
      (progn (goto-char (buffer-end 1)) (message "End of status.")))))

(defun identica-toggle-highlight (&optional arg)
  "With arg (or prefix, if interactive), set highlighted entries list to contain only
the id of entry at point, With no arg or prefix, add current entry id to list if not present,
or remove current entry id from list if it is present."
  (interactive "P")
  (let ((id (get-text-property (point) 'id)))
    (setq identica-highlighted-entries
          (if arg (list id)
            (if (memq id identica-highlighted-entries)
                (delq id identica-highlighted-entries)
              (cons id identica-highlighted-entries)))))
  (identica-render-timeline))

(defun memq-face (face property)
  "Check whether face is present in property."
  (if (listp property)
      (memq face property)
    (eq property face)))

(defun identica-get-next-username-face-pos (pos)
  (interactive)
  (let ((prop))
    (catch 'not-found
      (while (and pos (not (memq-face identica-username-face prop)))
	(setq pos (next-single-property-change pos 'face))
	(when (eq pos nil) (throw 'not-found nil))
	(setq prop (get-text-property pos 'face)))
      pos)))

(defun identica-goto-previous-status ()
  "Go to previous status."
  (interactive)
  (let ((pos))
    (setq pos (identica-get-previous-username-face-pos (point)))
    (if pos
	(goto-char pos)
      (message "Start of status."))))

(defun identica-get-previous-username-face-pos (pos)
  (interactive)
  (let ((prop))
    (catch 'not-found
      (while (and pos (not (memq-face identica-username-face prop)))
	(setq pos (previous-single-property-change pos 'face))
	(when (eq pos nil) (throw 'not-found nil))
	(setq prop (get-text-property pos 'face)))
      pos)))

(defun identica-goto-next-status-of-user ()
  "Go to next status of user."
  (interactive)
  (let ((user-name (identica-get-username-at-pos (point)))
	(pos (identica-get-next-username-face-pos (point))))
    (while (and (not (eq pos nil))
		(not (equal (identica-get-username-at-pos pos) user-name)))
      (setq pos (identica-get-next-username-face-pos pos)))
    (if pos
	(goto-char pos)
      (if user-name
	  (message "End of %s's status." user-name)
	(message "Invalid user-name.")))))

(defun identica-goto-previous-status-of-user ()
  "Go to previous status of user."
  (interactive)
  (let ((user-name (identica-get-username-at-pos (point)))
	(pos (identica-get-previous-username-face-pos (point))))
    (while (and (not (eq pos nil))
		(not (equal (identica-get-username-at-pos pos) user-name)))
      (setq pos (identica-get-previous-username-face-pos pos)))
    (if pos
	(goto-char pos)
      (if user-name
	  (message "Start of %s's status." user-name)
	(message "Invalid user-name.")))))

(defun identica-get-username-at-pos (pos)
  (let ((start-pos pos)
	(end-pos))
    (catch 'not-found
      (while (memq-face identica-username-face (get-text-property start-pos 'face))
	(setq start-pos (1- start-pos))
	(when (or (eq start-pos nil) (eq start-pos 0)) (throw 'not-found nil)))
      (setq start-pos (1+ start-pos))
      (setq end-pos (next-single-property-change pos 'face))
      (buffer-substring start-pos end-pos))))

(defun assoc-workaround (tag array)
  "Workaround odd semi-associative array returned by url-http."
  (or (assoc tag array)
      (and (equal tag (car array))
	   (cadr array))))

(defun identica-get-status-url (id)
  "Generate status URL."
  (format "https://%s/notice/%s" statusnet-server id))

(defun identica-get-context-url (id)
  "Generate status URL."
  (format "https://%s/conversation/%s" statusnet-server id))

(defun identica-retrieve-configuration ()
  "Retrieve the configuration for the current statusnet server."
  (identica-http-get "statusnet" "config" nil
		     'identica-http-get-config-sentinel))

(defun identica-http-get-config-sentinel
  (&optional status method-class method parameters success-message)
  "Process configuration page retrieved from statusnet server."
  (let ((error-object (assoc-workaround :error status)))
    (unless error-object
      (let* ((body (identica-get-response-body))
	     (site (xml-get-children (car body) 'site))
	     (textlimit (xml-get-children (car site) 'textlimit))
	     (textlimit-value (caddar textlimit)))
	(when textlimit-value
	  (setq statusnet-server-textlimit (string-to-number textlimit-value))))))
  (identica-start))

(defun identica-get-config-url ()
  "Generate configuration URL."
  (format "http://%s/api/statusnet/config.xml" statusnet-server))

;; Icons
;;; ACTIVE/INACTIVE
(defconst identica-active-indicator-image
  (when (image-type-available-p 'xpm)
    '(image :type xpm
	    :ascent center
	    :data
	    "/* XPM */
static char * statusnet_xpm[] = {
\"16 16 14 1\",
\" 	c None\",
\".	c #8F0000\",
\"+	c #AB4040\",
\"@	c #D59F9F\",
\"#	c #E3BFBF\",
\"$	c #CE8F8F\",
\"%	c #C78080\",
\"&	c #FFFFFF\",
\"*	c #B96060\",
\"=	c #DCAFAF\",
\"-	c #C07070\",
\";	c #F1DFDF\",
\">	c #961010\",
\",	c #9D2020\",
\"    .......     \",
\"   .........    \",
\"  ...........   \",
\" ....+@#$+....  \",
\"....%&&&&&*.... \",
\"...+&&&&&&&+... \",
\"...=&&&&&&&$... \",
\"...#&&&&&&&#... \",
\"...=&&&&&&&@... \",
\"...*&&&&&&&-... \",
\"....@&&&&&&=... \",
\" ....-#&#$;&>.. \",
\" ..........,>.. \",
\"  ............. \",
\"    ............\",
\"       .      ..\"};")))

(defconst identica-inactive-indicator-image
  (when (image-type-available-p 'xpm)
    '(image :type xpm
	    :ascent center
	    :data
	    "/* XPM */
static char * statusnet_off_xpm[] = {
\"16 16 13 1\",
\" 	g None\",
\".	g #5B5B5B\",
\"+	g #8D8D8D\",
\"@	g #D6D6D6\",
\"#	g #EFEFEF\",
\"$	g #C9C9C9\",
\"%	g #BEBEBE\",
\"&	g #FFFFFF\",
\"*	g #A5A5A5\",
\"=	g #E3E3E3\",
\"-	g #B2B2B2\",
\";	g #676767\",
\">	g #747474\",
\"    .......     \",
\"   .........    \",
\"  ...........   \",
\" ....+@#$+....  \",
\"....%&&&&&*.... \",
\"...+&&&&&&&+... \",
\"...=&&&&&&&$... \",
\"...#&&&&&&&#... \",
\"...=&&&&&&&@... \",
\"...*&&&&&&&-... \",
\"....@&&&&&&=... \",
\" ....-#&#$&&;.. \",
\" ..........>;.. \",
\"  ............. \",
\"    ............\",
\"       .      ..\"};")))

(let ((props
       (when (display-mouse-p)
	 `(local-map
	   ,(purecopy (make-mode-line-mouse-map
		       'mouse-2 #'identica-toggle-activate-buffer))
	   help-echo "mouse-2 toggles automatic updates"))))
  (defconst identica-modeline-active
    (if identica-active-indicator-image
	(apply 'propertize " "
	       `(display ,identica-active-indicator-image ,@props))
      " "))
  (defconst identica-modeline-inactive
    (if identica-inactive-indicator-image
	(apply 'propertize "INACTIVE"
	       `(display ,identica-inactive-indicator-image ,@props))
      "INACTIVE")))

(make-local-variable 'identica-active-mode)
(setq identica-active-mode t)

(defun identica-toggle-activate-buffer ()
  (interactive)
  (setq identica-active-mode (not identica-active-mode))
  (if (not identica-active-mode)
      (identica-stop)
    (identica-start)))

(defun identica-mode-line-buffer-identification ()
  (if identica-active-mode
      identica-modeline-active
    identica-modeline-inactive))

(defun identica-update-mode-line ()
  "Update mode line."
  (force-mode-line-update))

;;;###autoload
(defun identica ()
  "Start identica-mode."
  (interactive)
  (identica-mode))

(provide 'identica-mode)
;;; identica.el ends here<|MERGE_RESOLUTION|>--- conflicted
+++ resolved
@@ -53,10 +53,8 @@
 ;; json.el is part of Emacs23
 ;; To use the OAuth support, you need oauth.el
 ;; Downloadable from http://github.com/psanford/emacs-oauth/
-<<<<<<< HEAD
-=======
+
 ;; If using Oauth with Emacs earlier than 23.3 or so, you also need w3m.
->>>>>>> 9d644091
 
 ;; Installation
 
@@ -114,13 +112,6 @@
 If non-nil, indicates that url-unhex-string is broken and
 must be worked around when using oauth.")
 
-<<<<<<< HEAD
-(unless (eq (url-unhex-string (url-hexify-string "²")) "²")
-  (setq identica-unhex-broken t)
-  (require 'w3m))
-
-=======
->>>>>>> 9d644091
 (defgroup identica-mode nil
   "Identica Mode for microblogging"
   :tag "Microblogging"
@@ -213,8 +204,6 @@
   :type 'string
   :group 'identica-mode)
 
-<<<<<<< HEAD
-=======
 (defun identica-enable-oauth ()
   "Enables oauth for identica-mode."
   (interactive)
@@ -225,7 +214,6 @@
     (require 'w3m))
   (setq identica-auth-mode "oauth"))
 
->>>>>>> 9d644091
 (defcustom statusnet-server "identi.ca"
   "Statusnet instance url"
   :type 'string
@@ -249,14 +237,11 @@
   :type 'string
   :group 'identica-mode)
 
-<<<<<<< HEAD
-=======
 (defcustom statusnet-server-textlimit 140
   "Number of characters allowed in a status."
   :type 'integer
   :group 'identica-mode)
 
->>>>>>> 9d644091
 (defvar oauth-access-token nil)
 
 (defcustom statusnet-port 80
@@ -329,14 +314,11 @@
   :type 'string
   :group 'identica-mode)
 
-<<<<<<< HEAD
-=======
 (defcustom identica-blacklist '()
   "List of regexes used to filter statuses, evaluated after status formatting is applied."
   :type 'string
   :group 'identica-mode)
 
->>>>>>> 9d644091
 (defcustom identica-status-format "%i %s,  %@:\n  %t // from %f%L%r\n\n"
   "The format used to display the status updates"
   :type 'string
@@ -604,14 +586,11 @@
 
   (defface identica-highlight-face
     `((t nil)) "" :group 'faces)
-<<<<<<< HEAD
-=======
   (copy-face 'font-lock-string-face 'identica-highlight-face)
   (set-face-attribute 'identica-highlight-face nil :background "SlateGray")
 
   (defface identica-uri-face
     `((t nil)) "" :group 'faces)
->>>>>>> 9d644091
   (set-face-attribute 'identica-uri-face nil :underline t)
   (add-to-list 'minor-mode-alist '(identica-icon-mode " id-icon"))
   (add-to-list 'minor-mode-alist '(identica-scroll-mode " id-scroll")))
@@ -804,24 +783,6 @@
   "Get authentication token unless we have one stashed already.
 Shamelessly stolen from yammer.el"
   (let ((filename (concat "~/." statusnet-server "-" identica-username "-oauth-token")))
-<<<<<<< HEAD
-    (if (file-exists-p filename)
-	(progn
-	  (save-excursion
-	    (find-file filename)
-	    (let ((str (buffer-substring (point-min) (point-max))))
-	      (if (string-match "\\([^:]*\\):\\(.*\\)"
-				(buffer-substring (point-min) (point-max)))
-		  (setq oauth-access-token
-			(make-oauth-access-token
-			 :consumer-key identica-mode-oauth-consumer-key
-			 :consumer-secret identica-mode-oauth-consumer-secret
-			 :auth-t (make-oauth-t
-				  :token (match-string 1 str)
-				  :token-secret (match-string 2 str))))))
-	    (save-buffer)
-	    (kill-this-buffer))))
-=======
     (when (file-exists-p filename)
       (save-excursion
 	(find-file filename)
@@ -837,7 +798,6 @@
 			      :token-secret (match-string 2 str))))))
 	(save-buffer)
 	(kill-this-buffer)))
->>>>>>> 9d644091
     (unless oauth-access-token
       (setq oauth-access-token
 	    (oauth-authorize-app identica-mode-oauth-consumer-key
@@ -913,13 +873,7 @@
 (defun identica-http-get-default-sentinel
   (&optional status method-class method parameters success-message)
   (debug-print (window-buffer))
-<<<<<<< HEAD
-  (let ((error-object (or (assoc :error status)
-			  (and (equal :error (car status))
-                               (cadr status))))
-=======
   (let ((error-object (assoc-workaround :error status))
->>>>>>> 9d644091
 	(active-p (eq (window-buffer) (identica-buffer))))
     (cond (error-object
 	   (let ((error-data (format "%s" (caddr error-object))))
@@ -960,11 +914,6 @@
 				  identica-timeline-data nil))
 	       (if active-p
 		   (identica-render-pending-dents)
-<<<<<<< HEAD
-		 (identica-set-mode-string "pending")))))))
-  (unless (get-buffer-process (current-buffer))
-    (kill-buffer (current-buffer))))
-=======
 		 (identica-set-mode-string "pending"))))))))
 
 (defun merge-text-attribute (start end new-face attribute)
@@ -985,7 +934,6 @@
         (add-text-properties start next-change
 			     (list 'face (list attribute bg))))
       (setq start next-change))))
->>>>>>> 9d644091
 
 (defun merge-text-attribute (start end new-face attribute)
   "If we just add the new face its attributes somehow get overridden by
@@ -1019,20 +967,6 @@
       (erase-buffer)
       (when wrapped (funcall wrapped -1))
       (mapc (lambda (status)
-<<<<<<< HEAD
-	      (insert (identica-format-status
-		       status identica-status-format))
-	      (if (not wrapped)
-		  (progn
-		    (fill-region-as-paragraph
-		     (save-excursion (beginning-of-line -1) (point)) (point))))
-	      (insert "\n")
-	      (if identica-oldest-first
-		  (goto-char (point-min))))
-	    identica-timeline-data)
-      (if (and identica-image-stack window-system)
-	  (clear-image-cache))
-=======
               (let ((before-status (point-marker))
                     (blacklisted 'nil)
                     (formatted-status (identica-format-status
@@ -1059,7 +993,6 @@
                   (when identica-oldest-first (goto-char (point-min))))))
             identica-timeline-data)
       (when (and identica-image-stack window-system) (clear-image-cache))
->>>>>>> 9d644091
       (when wrapped (funcall wrapped 1))
       (setq buffer-read-only t)
       (debug-print (current-buffer))
@@ -1238,16 +1171,6 @@
 				  (format "%s=%s"
 					  (identica-percent-encode (car param-pair))
 					  (identica-percent-encode (cdr param-pair))))
-<<<<<<< HEAD
-				 parameters
-				 "&")))))
-	 (url-package-name "emacs-identicamode")
-	 (url-package-version identica-mode-version)
-	 ;; (if (assoc `media parameters)
-	 ;; (url-request-extra-headers '(("Content-Type" . "multipart/form-data")))
-         (url-request-extra-headers '(("Content-Length" . "0")))
-	 (url-show-status nil))
-=======
 				parameters
 				"&")))))
 	(url-package-name "emacs-identicamode")
@@ -1256,16 +1179,11 @@
 	;; (url-request-extra-headers '(("Content-Type" . "multipart/form-data")))
 	(url-request-extra-headers '(("Content-Length" . "0")))
 	(url-show-status nil))
->>>>>>> 9d644091
     (identica-set-proxy)
     (if (equal identica-auth-mode "oauth")
 	(or oauth-access-token
 	    (identica-initialize-oauth))
-<<<<<<< HEAD
-        (identica-set-auth url))
-=======
       (identica-set-auth url))
->>>>>>> 9d644091
     (when (get-buffer-process identica-http-buffer)
       (delete-process identica-http-buffer)
       (kill-buffer identica-http-buffer))
@@ -1501,15 +1419,9 @@
 (defun identica-percent-encode (str &optional coding-system)
   (if (equal identica-auth-mode "oauth")
       (oauth-hexify-string str)
-<<<<<<< HEAD
-    (if (or (null coding-system)
-	    (not (coding-system-p coding-system)))
-	(setq coding-system 'utf-8))
-=======
     (when (or (null coding-system)
 	      (not (coding-system-p coding-system)))
       (setq coding-system 'utf-8))
->>>>>>> 9d644091
     (mapconcat
      (lambda (c)
        (cond

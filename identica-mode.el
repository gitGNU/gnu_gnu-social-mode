--- conflicted
+++ resolved
@@ -319,10 +319,6 @@
 	    (not identica-scroll-mode)
 	  (> (prefix-numeric-value arg) 0))))
 
-<<<<<<< HEAD
-
-=======
->>>>>>> 383e6adc
 (defvar identica-image-stack nil)
 
 (defun identica-image-type (file-name)

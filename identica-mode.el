--- conflicted
+++ resolved
@@ -68,10 +68,7 @@
 (require 'parse-time)
 (require 'longlines)
 (require 'url)
-<<<<<<< HEAD
 (require 'url-http)
-=======
->>>>>>> a29fba8e
 
 (defconst identica-mode-version "0.8")
 
@@ -198,11 +195,6 @@
 (defcustom identica-http-get-timeout 10
   "Controls how long to wait for a response from the server."
   :type 'integer
-  :group 'identica-mode)
-
-(defcustom identica-sign-string-value nil
-  "Sign string to be appended to dents. FIXME: not used yet"
-  :type 'string
   :group 'identica-mode)
 
 ;; Initialize with default timeline
@@ -899,7 +891,6 @@
       (setq buffer (current-buffer)))
   (save-excursion
     (set-buffer buffer)
-<<<<<<< HEAD
     (set-buffer-multibyte t)
     (let ((start (save-excursion 
 		  (goto-char (point-min)) 
@@ -908,14 +899,6 @@
       (identica-clean-response-body)
       (and start
 	   (xml-parse-region start (point-max))))))
-=======
-    (identica-clean-response-body)
-    (let ((content (buffer-string)))
-      (unless (string-equal content "")
-      (xml-parse-region (+ (string-match "<\\?xml" content)
-			     (length (match-string 0 content)))
-                        (point-max))))))
->>>>>>> a29fba8e
 
 (defun identica-clean-weird-chars (&optional buffer)
 ;;(if (null buffer) (setq buffer (identica-http-buffer)))
@@ -1207,25 +1190,12 @@
 (defun identica-show-minibuffer-length (&optional beg end len)
   "Show the number of characters in minibuffer."
   (when (minibuffer-window-active-p (selected-window))
-    (if (and transient-mark-mode deactivate-mark)
-	(deactivate-mark))
-    (let* ((deactivate-mark deactivate-mark)
-	   (status-len (- (buffer-size) (minibuffer-prompt-width)))
-	   (sign-len (length (identica-sign-string)))
-	   (mes (if (< 0 sign-len)
-		    (format "%d=%d+%d"
-			    (+ status-len sign-len) status-len sign-len)
-		  (format "%d" status-len))))
+    (let* ((status-len (- (buffer-size) (minibuffer-prompt-width)))
+	   (mes (format "%d" status-len)))
       (if (<= 23 emacs-major-version)
 	  (minibuffer-message mes) ; Emacs23 or later
 	(minibuffer-message (concat " (" mes ")")))
       )))
-
-(defun identica-sign-string nil
-  "Append sign string"
-  (if identica-sign-string-value
-      (format " [%s]" identica-sign-string-value)
-    ""))
 
 (defun identica-setup-minibuffer ()
   (identica-show-minibuffer-length)

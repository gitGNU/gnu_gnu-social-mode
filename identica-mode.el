--- conflicted
+++ resolved
@@ -776,20 +776,12 @@
 
 	 (auth-user (if (functionp 'auth-source-search)
 		       (plist-get (car (auth-source-search :host servername :max 1)) :user)
-<<<<<<< HEAD
-		     (auth-pass auth-source-user-or-password "login" server "http")))
-=======
 		     (auth-source-user-or-password "login" server "http")))
->>>>>>> 889fa2b1
 	 (auth-pass (if (functionp 'auth-source-search)
 			(if (functionp (plist-get (car (auth-source-search :host servername :max 1)) :secret))
 			    (funcall (plist-get (car (auth-source-search :host servername :max 1)) :secret))
 			  (plist-get (car (auth-source-search :host servername :max 1)) :secret))
-<<<<<<< HEAD
-		      (auth-pass auth-source-user-or-password "password" server "http")))
-=======
 		      (auth-source-user-or-password "password" server "http")))
->>>>>>> 889fa2b1
 	 (password (or auth-pass (and href (url-password href))
 		       passwd identica-password))
 	 (auth (concat (or auth-user (and href (url-user href))

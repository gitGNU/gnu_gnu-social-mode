;;; identica-mode.el --- Major mode for Identica

;; Copyright (C) 2008, 2009, 2010, 2011 Gabriel Saldana
;; Copyright (C) 2009 Bradley M. Kuhn

;; Author: Gabriel Saldana <gsaldana@gmail.com>
;; Last update: 2010-11-26
;; Version: 1.1
;; Keywords: identica web
;; URL: http://blog.nethazard.net/identica-mode-for-emacs/
;; Contributors:
;;     Jason McBrayer <jmcbray@carcosa.net> (minor updates for working under Emacs 23)
;;     Alex Schröder <kensanata@gmail.com> (mode map patches)
;;     Christian Cheng (fixed long standing xml parsing bug)
;;     Carlos A. Perilla from denting-mode
;;     Alberto Garcia <agarcia@igalia.com> (integrated patch from twittering-mode for retrieving multiplemethods)
;;     Bradley M. Kuhn <bkuhn@ebb.org> (editing status from edit-buffer rather than minibuffer)
;;     Jason McBrayer <jmcbray@carcosa.net> (replace group tags with hashtags on redents, longlines use)
;;     Sean Neakums (patches of bugs flagged by byte-compiler)
;;     Shyam Karanatt <shyam@swathanthran.in> (several patches and code cleanup, new http backend based on url.el)
;;     Tezcatl Franco <tzk@riseup.net> (ur1.ca support)
;;     Anthony Garcia <lagg@lavabit.com> (fix for icon-mode)
;;     Alexande Oliva <oliva@lsd.ic.unicamp.br> (fix for icon placement on reverse order dents)
;;     Aidan Gauland <aidalgol@no8wireless.co.nz> (variable scope code cleanup)
;;     Joel J. Adamson <adamsonj@email.unc.edu> Added countdown minibuffer-prompt style
;;     Kevin Granade <kevin.granade@gmail.com> (OAuth support)

;; Identica Mode is a major mode to check friends timeline, and update your
;; status on Emacs.

;; identica-mode.el is a major mode for Identica.  Based on the twittering mode
;; version 0.6 by Y. Hayamizu and Tsuyoshi CHO found at
;; <http://hayamin.com/wiliki.cgi?twittering-mode-en&l=en>

;; This file is free software; you can redistribute it and/or modify
;; it under the terms of the GNU General Public License as published by
;; the Free Software Foundation; either version 2, or (at your option)
;; any later version.

;; This file is distributed in the hope that it will be useful,
;; but WITHOUT ANY WARRANTY; without even the implied warranty of
;; MERCHANTABILITY or FITNESS FORCouldn't findSE.  See the
;; GNU General Public License for more details.

;; You should have received a copy of the GNU General Public License
;; along with GNU Emacs; see the file COPYING.  If not, write to
;; the Free Software Foundation, Inc., 51 Franklin Street, Fifth floor,
;; Boston, MA 02110-1301, USA.

;; Requirements
;; if using Emacs22 or previous, you'll need json.el
;; get it from http://edward.oconnor.cx/2006/03/json.el
;; json.el is part of Emacs23
;; To use the OAuth support, you need oauth.el
;; Downloadable from http://github.com/psanford/emacs-oauth/

;; Installation

;; You can use M-x customize-group identica-mode to setup all settings or simply
;; add the following to your .emacs or your prefered customizations file

;; (require 'identica-mode)
;; (setq identica-username "yourusername")

;; If you want to use simple authentication add your password
;; (setq identica-password "yourpassword")

;; If you want to use OAuth authentication add the following
;; (setq identica-auth-mode "oauth")

;; If you want to post from the minibufer without having identica buffer active, add the following global keybinding.
;; Add this to send status updates
;; (global-set-key "\C-cip" 'identica-update-status-interactive)
;; Add this to send direct messages
;; (global-set-key "\C-cid" 'identica-direct-message-interactive)

;; If you want to connect to a custom statusnet server add this and change
;; identi.ca with your server's doman name.

;; (setq statusnet-server "identi.ca")

;; Start using with M-x identica

;; Follow me on identica: http://identi.ca/gabrielsaldana

(require 'cl)
(require 'xml)
(require 'parse-time)
(require 'longlines)
(require 'url)
(require 'url-http)
(require 'json)
(require 'image)
(require 'oauth)

(defconst identica-mode-version "1.1")

(defvar identica-mode-oauth-consumer-key "53e8e7bf7d1be8e58ef1024b31478d2b")

(defvar identica-mode-oauth-consumer-secret "1ab0876f14bd82c4eb450f720a0e84ae")

;;url-basepath fix for emacs22
(unless (fboundp 'url-basepath)
  (defalias 'url-basepath 'url-file-directory))

(defgroup identica-mode nil
  "Identica Mode for microblogging"
  :tag "Microblogging"
  :link '(url-link http://blog.nethazard.net/identica-mode-for-emacs/)
  :group 'applications )

(defun identica-mode-version ()
  "Display a message for identica-mode version."
  (interactive)
  (let ((version-string
	 (format "identica-mode-v%s" identica-mode-version)))
    (if (interactive-p)
	(message "%s" version-string)
      version-string)))

(defvar identica-mode-map (make-sparse-keymap "Identi.ca"))
(defvar menu-bar-identica-mode-menu nil)
(defvar identica-timer nil "Timer object for timeline refreshing will be stored here. DO NOT SET VALUE MANUALLY.")
(defvar identica-last-timeline-retrieved nil)

(defvar identica-urlshortening-services-map
  '((tinyurl . "http://tinyurl.com/api-create.php?url=")
    (toly    . "http://to.ly/api.php?longurl=")
    (google . "http://ggl-shortener.appspot.com/?url=")
    (ur1ca . "http://ur1.ca")
    (tighturl    . "http://2tu.us")
    (isgd . "http://is.gd/api.php?longurl="))
  "Alist of tinyfy services")

(defvar identica-new-dents-count 0
  "Number of new tweets when `identica-new-dents-hook' is run")

(defvar identica-new-dents-hook nil
  "Hook run when new twits are received.

You can read `identica-new-dents-count' to get the number of new
tweets received when this hook is run.")

(defvar identica-display-max-dents nil
  "How many dents to keep on the displayed timeline.

If non-nil, dents over this amount will bre removed.")

;; Menu
(unless menu-bar-identica-mode-menu
  (easy-menu-define
    menu-bar-identica-mode-menu identica-mode-map ""
    '("Identi.ca"
      ["Send an update" identica-update-status-interactive t]
      ["Send a direct message" identica-direct-message-interactive t]
      ["Re-dent someone's update" identica-redent t]
      ["Repeat someone's update" identica-repeat t]
      ["Add as favorite" identica-favorite t]
      ["Follow user" identica-follow]
      ["Unfollow user" identica-unfollow]
      ["--" nil nil]
      ["Friends timeline" identica-friends-timeline t]
      ["Public timeline" identica-public-timeline t]
      ["Replies timeline" identica-replies-timeline t]
      ["User timeline" identica-user-timeline t]
      ["Tag timeline" identica-tag-timeline t]
      ["--" nil nil]
      ["Group timeline" identica-group-timeline t]
      ["Join to this group" identica-group-join t]
      ["Leave this group" identica-group-leave t]
)))

(defcustom identica-idle-time 20
  "Idle time"
  :type 'integer
  :group 'identica-mode)

(defcustom identica-timer-interval 90
  "Timer interval to refresh the timeline"
  :type 'integer
  :group 'identica-mode)

(defcustom identica-username nil
  "Your identi.ca username. If nil, you will be prompted"
  :type '(choice (const :tag "Ask" nil) (string))
  :group 'identica-mode)

(defcustom identica-password nil
  "Your identi.ca password. If nil, you will be prompted"
  :type '(choice (const :tag "Ask" nil) (string))
  :group 'identica-mode)

(defcustom identica-auth-mode "password"
  "Authorization mode used, options are password and oauth"
  :type 'string
  :group 'identica-mode)

(defcustom statusnet-server "identi.ca"
  "Statusnet instance url"
  :type 'string
  :group 'identica-mode)

(defcustom statusnet-request-url
  "http://identi.ca/api/oauth/request_token"
  "Statusnet oauth request_token url"
  :type 'string
  :group 'identica-mode)

(defcustom statusnet-access-url
  "http://identi.ca/api/oauth/access_token"
  "Statusnet oauth access_token url"
  :type 'string
  :group 'identica-mode)

(defcustom statusnet-authorize-url
  "http://identi.ca/api/oauth/authorize"
  "Statusnet authorization url"
  :type 'string
  :group 'identica-mode)

(defvar oauth-access-token nil)

(defcustom statusnet-port 80
  "Port on which StatusNet instance listens"
  :type 'integer
  :group 'identica-mode)

(defcustom identica-default-timeline "friends_timeline"
  "Default timeline to retrieve"
  :type 'string
  :options '("friends_timeline" "public_timeline" "replies")
  :group 'identica-mode)

(defcustom identica-display-success-messages nil
  "Display messages when the timeline is successfully retrieved"
  :type 'boolean
  :group 'identica-mode)

(defcustom identica-oldest-first nil
  "If t, display older messages before newer ones"
  :type 'boolean
  :group 'identica-mode)

(defcustom identica-update-status-edit-confirm-cancellation nil
  "If t, ask user if they are sure when aborting editing of an
  identica status update when using an edit-buffer"
  :type 'boolean
  :group 'identica-mode)

(defcustom identica-soft-wrap-status nil
  "If non-nil, don't fill status messages in the timeline as
  paragraphs. Instead, use visual-line-mode or longlines-mode if
  available to wrap messages.  This may work better for narrow
  timeline windows."
  :type 'boolean
  :group 'identica-mode)

(defcustom identica-update-status-method 'minibuffer
  "Method for performaing status updates.

The available choices are:

  'minibuffer  - edit the status update in the minibuffer.
  'edit-buffer - edit the status update in an independent buffer."
  :type '(choice (const :tag "Edit status in minibuffer" minibuffer)
		 (const :tag "Edit status in independent buffer" edit-buffer))
  :group 'identica-mode)

(defcustom identica-http-get-timeout 10
  "Controls how long to wait for a response from the server."
  :type 'integer
  :group 'identica-mode)

;; Initialize with default timeline
(defvar identica-method identica-default-timeline)
(defvar identica-method-class "statuses")

(defvar identica-scroll-mode nil)
(make-variable-buffer-local 'identica-scroll-mode)

(defvar identica-source "identica-mode")

(defcustom identica-redent-format "♻"
  "The format/symbol to represent redents"
  :type 'string
  :group 'identica-mode)

<<<<<<< HEAD
(defcustom identica-status-format "%i %s,  %@:\n  %t // from %f%L%r\n"
=======
(defcustom identica-status-format "%i %s,  %@:\n  %t // from %f%L%r\n\n"
>>>>>>> e9516d9e
  "The format used to display the status updates"
  :type 'string
  :group 'identica-mode)
;; %s - screen_name
;; %S - name
;; %i - profile_image
;; %d - description
;; %l - location
;; %L - " [location]"
;; %r - in reply to status
;; %u - url
;; %j - user.id
;; %p - protected?
;; %c - created_at (raw UTC string)
;; %C{time-format-str} - created_at (formatted with time-format-str)
;; %@ - X seconds ago
;; %t - text
;; %' - truncated
;; %f - source
;; %# - id

(defcustom identica-urlshortening-service 'ur1ca
  "The service to use for URL shortening. Values understood are
ur1ca, tighturl, tinyurl, toly, google and isgd"
  :type 'symbol
  :group 'identica-mode)

(defvar identica-buffer "*identica*")
(defun identica-buffer (&optional method)
  (unless method
    (setq method "friends_timeline"))
  (identica-get-or-generate-buffer identica-buffer))

(defvar identica-http-buffer nil
  "Pointer to the current http response buffer.")

(defvar identica-timeline-data nil)
(defvar identica-timeline-last-update nil)

(defcustom identica-enable-striping nil
  "If non-nil, set the background of every second entry to the background
of identica-stripe-face."
  :type 'boolean
  :group 'identica-mode)

(defvar identica-username-face 'identica-username-face)
(defvar identica-uri-face 'identica-uri-face)
(defvar identica-reply-face 'identica-reply-face)
(defvar identica-stripe-face 'identica-stripe-face)

(defun identica-get-or-generate-buffer (buffer)
  (if (bufferp buffer)
      (if (buffer-live-p buffer)
	  buffer
	(generate-new-buffer (buffer-name buffer)))
    (if (stringp buffer)
	(or (get-buffer buffer)
	    (generate-new-buffer buffer)))))

(defun assocref (item alist)
  (cdr (assoc item alist)))
(defmacro list-push (value listvar)
  `(setq ,listvar (cons ,value ,listvar)))

;;; Proxy
(defvar identica-proxy-use nil)
(defvar identica-proxy-server nil)
(defvar identica-proxy-port 8080)
(defvar identica-proxy-user nil)
(defvar identica-proxy-password nil)

(defun identica-toggle-proxy () ""
  (interactive)
  (setq identica-proxy-use
	(not identica-proxy-use))
  (message "%s %s"
	   "Use Proxy:"
	   (if identica-proxy-use
	       "on" "off")))

(defun identica-user-agent-default-function ()
  "Identica mode default User-Agent function."
  (concat "Emacs/"
	  (int-to-string emacs-major-version) "." (int-to-string
						   emacs-minor-version)
	  " "
	  "Identica-mode/"
	  identica-mode-version))

(defvar identica-user-agent-function 'identica-user-agent-default-function)

(defun identica-user-agent ()
  "Return User-Agent header string."
  (funcall identica-user-agent-function))

;;; to show image files

(defvar identica-tmp-dir
  (expand-file-name (concat "identicamode-images-" (user-login-name))
		    temporary-file-directory))

(defvar identica-icon-mode nil "You MUST NOT CHANGE this variable directory. You should change through function'identica-icon-mode'")
(make-variable-buffer-local 'identica-icon-mode)
(defun identica-icon-mode (&optional arg)
  (interactive)
  (setq identica-icon-mode
	(if identica-icon-mode
	    (if (null arg)
		nil
	      (> (prefix-numeric-value arg) 0))
	  (when (or (null arg)
		    (and arg (> (prefix-numeric-value arg) 0)))
	    (when (file-writable-p identica-tmp-dir)
	      (progn
		(if (not (file-directory-p identica-tmp-dir))
		    (make-directory identica-tmp-dir))
		t)))))
  (identica-get-timeline))

(defun identica-scroll-mode (&optional arg)
  (interactive)
  (setq identica-scroll-mode
	(if (null arg)
	    (not identica-scroll-mode)
	  (> (prefix-numeric-value arg) 0))))

(defvar identica-image-stack nil)

(defun identica-image-type (file-name)
  (cond
   ((string-match "\\.jpe?g" file-name) 'jpeg)
   ((string-match "\\.png" file-name) 'png)
   ((string-match "\\.gif" file-name) 'gif)
   (t nil)))

(defun identica-setftime (fmt string uni)
  (format-time-string fmt ; like "%Y-%m-%d %H:%M:%S"
		      (apply 'encode-time (parse-time-string string))
		      uni))
(defun identica-local-strftime (fmt string)
  (identica-setftime fmt string nil))
(defun identica-global-strftime (fmt string)
  (identica-setftime fmt string t))

(defvar identica-debug-mode nil)
(defvar identica-debug-buffer "*identica-debug*")
(defun identica-debug-buffer ()
  (identica-get-or-generate-buffer identica-debug-buffer))
(defmacro debug-print (obj)
  (let ((obsym (gensym)))
    `(let ((,obsym ,obj))
       (if identica-debug-mode
	   (with-current-buffer (identica-debug-buffer)
	     (insert (prin1-to-string ,obsym))
	     (newline)
	     ,obsym)
	 ,obsym))))

(defun identica-debug-mode ()
  (interactive)
  (setq identica-debug-mode
	(not identica-debug-mode))
  (message (if identica-debug-mode "debug mode:on" "debug mode:off")))

(defun identica-delete-notice ()
  (interactive)
  (let ((id (get-text-property (point) 'id))
        (usern (get-text-property (point) 'username)))
    (if (string= usern identica-username)
        (when (y-or-n-p "Delete this notice? ")
          (identica-http-post "statuses/destroy" (number-to-string id))
          (identica-get-timeline))
      (message "Can't delete a notice that isn't yours"))))

(if identica-mode-map
    (let ((km identica-mode-map))
      (define-key km "\C-c\C-f" 'identica-friends-timeline)
;;      (define-key km "\C-c\C-i" 'identica-direct-messages-timeline)
      (define-key km "\C-c\C-r" 'identica-replies-timeline)
      (define-key km "\C-c\C-a" 'identica-public-timeline)
      (define-key km "\C-c\C-g" 'identica-group-timeline)
;;      (define-ley km "\C-c\C-j" 'identica-group-join)
;;      (define-ley km "\C-c\C-l" 'identica-group-leave)
      (define-key km "\C-c\C-t" 'identica-tag-timeline)
      (define-key km "\C-c\C-k" 'identica-stop)
      (define-key km "\C-c\C-u" 'identica-user-timeline)
      (define-key km "\C-c\C-s" 'identica-update-status-interactive)
      (define-key km "\C-c\C-d" 'identica-direct-message-interactive)
      (define-key km "\C-c\C-m" 'identica-redent)
      (define-key km "r" 'identica-repeat)
      (define-key km "F" 'identica-favorite)
      (define-key km "\C-c\C-e" 'identica-erase-old-statuses)
      (define-key km "\C-m" 'identica-enter)
      (define-key km "R" 'identica-reply-to-user)
      (define-key km "\t" 'identica-next-link)
      (define-key km [backtab] 'identica-prev-link)
      (define-key km [mouse-1] 'identica-click)
      (define-key km "\C-c\C-v" 'identica-view-user-page)
      (define-key km "q" 'bury-buffer)
      (define-key km "e" 'identica-expand-replace-at-point)
      (define-key km "j" 'identica-goto-next-status)
      (define-key km "k" 'identica-goto-previous-status)
      (define-key km "l" 'forward-char)
      (define-key km "h" 'backward-char)
      (define-key km "0" 'beginning-of-line)
      (define-key km "^" 'beginning-of-line-text)
      (define-key km "$" 'end-of-line)
      (define-key km "n" 'identica-goto-next-status-of-user)
      (define-key km "p" 'identica-goto-previous-status-of-user)
      (define-key km [backspace] 'scroll-down)
      (define-key km " " 'scroll-up)
      (define-key km "G" 'end-of-buffer)
      (define-key km "g" 'identica-current-timeline)
      (define-key km "H" 'beginning-of-buffer)
      (define-key km "i" 'identica-icon-mode)
      (define-key km "s" 'identica-scroll-mode)
      (define-key km "t" 'identica-toggle-proxy)
      (define-key km "\C-k" 'identica-delete-notice)
      (define-key km "\C-c\C-p" 'identica-toggle-proxy)
      nil))

(defvar identica-mode-syntax-table nil "")

(if identica-mode-syntax-table
    ()
  (setq identica-mode-syntax-table (make-syntax-table))
  ;; (modify-syntax-entry ?  "" identica-mode-syntax-table)
  (modify-syntax-entry ?\" "w"  identica-mode-syntax-table))

(defun identica-mode-init-variables ()
  ;; (make-variable-buffer-local 'variable)
  ;; (setq variable nil)
  (font-lock-mode -1)
  (defface identica-username-face
    `((t nil)) "" :group 'faces)
  (copy-face 'font-lock-string-face 'identica-username-face)
  (set-face-attribute 'identica-username-face nil :underline t)
  (defface identica-reply-face
    `((t nil)) "" :group 'faces)
  (copy-face 'font-lock-string-face 'identica-reply-face)
  (set-face-attribute 'identica-reply-face nil :foreground "white")
  (set-face-attribute 'identica-reply-face nil :background "DarkSlateGray")

  (defface identica-stripe-face
    `((t nil)) "" :group 'faces)
  (copy-face 'font-lock-string-face 'identica-stripe-face)
  (set-face-attribute 'identica-stripe-face nil :background "LightSlateGray")

  (defface identica-uri-face
    `((t nil)) "" :group 'faces)
  (set-face-attribute 'identica-uri-face nil :underline t)
  (add-to-list 'minor-mode-alist '(identica-icon-mode " id-icon"))
  (add-to-list 'minor-mode-alist '(identica-scroll-mode " id-scroll")))

(defmacro case-string (str &rest clauses)
  `(cond
    ,@(mapcar
       (lambda (clause)
	 (let ((keylist (car clause))
	       (body (cdr clause)))
	   `(,(if (listp keylist)
		  `(or ,@(mapcar (lambda (key) `(string-equal ,str ,key)) keylist))
		't)
	     ,@body)))
       clauses)))

;; If you use Emacs21, decode-char 'ucs will fail unless Mule-UCS is loaded.
;; TODO: Show error messages if Emacs 21 without Mule-UCS
(defmacro identica-ucs-to-char (num)
  (if (functionp 'ucs-to-char)
      `(ucs-to-char ,num)
    `(decode-char 'ucs ,num)))

(defvar identica-mode-string identica-method)

(defun identica-set-mode-string (loading)
  (with-current-buffer (identica-buffer)
    (setq mode-name
	  (if loading (concat
		       (if (stringp loading) loading "loading")
		       " " identica-method "...") identica-method))
    (debug-print mode-name)))

(defvar identica-mode-hook nil
  "Identica-mode hook.")

(defun identica-kill-buffer-function ()
  (when (eq major-mode 'identica-mode)
    (identica-stop)))

(defun identica-mode ()
  "Major mode for Identica
\\{identica-mode-map}"
  (interactive)
  (switch-to-buffer (identica-buffer))
  (buffer-disable-undo (identica-buffer))
  (kill-all-local-variables)
  (identica-mode-init-variables)
  (use-local-map identica-mode-map)
  (setq major-mode 'identica-mode)
  (setq mode-name identica-mode-string)
  (setq mode-line-buffer-identification
	`(,(default-value 'mode-line-buffer-identification)
	  (:eval (identica-mode-line-buffer-identification))))
  (identica-update-mode-line)
  (set-syntax-table identica-mode-syntax-table)
  (font-lock-mode -1)
  (if identica-soft-wrap-status
      (if (fboundp 'visual-line-mode)
          (visual-line-mode t)
	(if (fboundp 'longlines-mode)
	    (longlines-mode t))))
  (identica-start)
  (add-hook 'kill-buffer-hook 'identica-kill-buffer-function)
  (run-mode-hooks 'identica-mode-hook))

;;;
;;; Basic HTTP functions
;;;

(defun identica-set-proxy (&optional url username passwd server port)
  "Sets the proxy authentication variables as required by url
library.When called with no arguments, it reads `identica-mode' proxy
variables to get the authentication parameters.URL is either a string
or parsed URL. If URL is non-nil and valid, proxy authentication
values are read from it.the rest of the arguments can be used to
directly set proxy authentication.This function essentially adds
authentication parameters from one of the above methods to the double
alist `url-http-proxy-basic-auth-storage' and sets `url-using-proxy'."
  (let* ((href (if (stringp url)
		   (url-generic-parse-url url)
		 url))
	 (port (or (and href (url-port href))
		   port identica-proxy-port))
	 (port (if (integerp port) (int-to-string port) port))
	 (server (or (and href (url-host href))
		     server identica-proxy-server))
	 (server (and server
		      (concat server (when port (concat ":" port)))))
	 (file (if href (let ((file-url (url-filename href)))
			  (cond
			   ((string= "" file-url) "/")
			   ((string-match "/$" file-url) file-url)
			   (t (url-basepath file-url))))
		 "Proxy"))
	 (password (or (and href (url-password href))
		       passwd identica-proxy-password))
	 (auth (concat (or (and href (url-user href))
			   username identica-proxy-user)
		       (and password (concat ":" password)))))
    (when (and identica-proxy-use
	       (not (string= "" server))
	       (not (string= "" auth)))
      (setq url-using-proxy server)
      (let* ((proxy-double-alist
	      (or (assoc server
			 url-http-proxy-basic-auth-storage)
		  (car (push (cons server nil)
			     url-http-proxy-basic-auth-storage))))
	     (proxy-auth-alist (assoc file proxy-double-alist)))
	(if proxy-auth-alist
	    (setcdr proxy-auth-alist (base64-encode-string auth))
	  (setcdr proxy-double-alist
		  (cons (cons file
			      (base64-encode-string auth))
			(cdr-safe proxy-double-alist))))))))

(defun identica-change-user ()
  (interactive)
  "Interactive function to instantly change user authentication by
directly reading parameters from user. This function only sets the
identica-mode variables `identica-username' and
`identica-password'.
It is the `identica-set-auth' function that eventually sets the
url library variables according to the above variables which does the
authentication. This will be done automatically in normal use cases
enabling dynamic change of user authentication."
  (identica-ask-credentials)
  (identica-get-timeline))

(defun identica-ask-credentials ()
  "Asks for your username and password"
 (setq identica-username
	(read-string (concat "Username [for " statusnet-server
			     ":" (int-to-string statusnet-port) "]: ")
		     nil nil identica-username)
	identica-password
	(read-passwd "Password: " nil identica-password)))

(defun identica-set-auth (&optional url username passwd server port)
  "Sets the authentication parameters as required by url library.
If URL is non-nil and valid, it reads user authentication
parameters from url.
If URL is nil, Rest of the arguments can be used to directly set user
authentication.
When called with no arguments, user authentication parameters are
read from identica-mode variables `identica-username'
`identica-password' `statusnet-server' `statusnet-port'."
  (if (or (not identica-username) (not identica-password))
	(identica-ask-credentials))
  (let* ((href (if (stringp url)
		   (url-generic-parse-url url)
		 url))
	 (port (or (and href (url-port href))
		   port statusnet-port))
	 (port (if (integerp port) (int-to-string port) port))
	 (server (or (and href (url-host href))
		     server statusnet-server))
	 (server (and server
		      (concat server (when port (concat ":" port)))))
	 (file (if href (let ((file-url (url-filename href)))
			  (cond
			   ((string= "" file-url) "/")
			   ((string-match "/$" file-url) file-url)
			   (t (url-basepath file-url))))
		 "Identi.ca API"))
	 (password (or (and href (url-password href))
		       passwd identica-password))
	 (auth (concat (or (and href (url-user href))
			   username identica-username)
		       (and password (concat ":" password)))))
    (when (and (not (string= "" server))
	       (not (string= "" auth)))
      (let* ((server-double-alist
	      (or (assoc server
			 url-http-real-basic-auth-storage)
		  (car (push (cons server nil)
			     url-http-real-basic-auth-storage))))
	     (api-auth-alist (assoc file server-double-alist)))
	(if api-auth-alist
	    (setcdr api-auth-alist (base64-encode-string auth))
	  (setcdr server-double-alist
		  (cons (cons file
			      (base64-encode-string auth))
			(cdr-safe server-double-alist))))))))

(defun identica-initialize-oauth ()
  "Get authentication token unless we have one stashed already.
Shamelessly stolen from yammer.el"
  (if (file-exists-p "~/.identica-oauth-token")
      (progn
        (save-excursion
          (find-file "~/.identica-oauth-token")
          (let ((str (buffer-substring (point-min) (point-max))))
            (if (string-match "\\([^:]*\\):\\(.*\\)"
                              (buffer-substring (point-min) (point-max)))
                (setq oauth-access-token
                      (make-oauth-access-token
                       :consumer-key identica-mode-oauth-consumer-key
                       :consumer-secret identica-mode-oauth-consumer-secret
                       :auth-t (make-oauth-t
                                :token (match-string 1 str)
                                :token-secret (match-string 2 str))))))
          (save-buffer)
          (kill-this-buffer))))
  (unless oauth-access-token
    (setq oauth-access-token
	  (oauth-authorize-app identica-mode-oauth-consumer-key
			       identica-mode-oauth-consumer-secret
			       statusnet-request-url statusnet-access-url
			       statusnet-authorize-url))
    (save-excursion
      (find-file "~/.identica-oauth-token")
      (end-of-buffer)
      (let ((token (oauth-access-token-auth-t oauth-access-token)))
        (insert (format "%s:%s\n"
                        (oauth-t-token token)
                        (oauth-t-token-secret token))))
      (save-buffer)
      (kill-this-buffer)))
  oauth-access-token)

(defun identica-http-get (method-class method &optional parameters
				       sentinel sentinel-arguments)
  "Basic function which communicates with server.
METHOD-CLASS and METHOD are parameters for getting dents messages and
other information from server as specified in api documentation.
Third optional arguments specify the additional parameters required by
the above METHOD. It is specified as an alist with parameter name and
its corresponding value
SENTINEL represents the callback function to be called after the http
response is completely retrieved. SENTINEL-ARGUMENTS is the list of
arguments (if any) of the SENTINEL procedure."
  (or sentinel (setq sentinel 'identica-http-get-default-sentinel))
  (let ((url (concat "http://" statusnet-server "/api/"
		     (when (not (string-equal method-class "none"))
		       (concat method-class "/" ))
		       method ".xml"
		     (when parameters
		       (concat "?"
			       (mapconcat
				(lambda (param-pair)
				  (format "%s=%s"
					  (identica-percent-encode (car param-pair))
					  (identica-percent-encode (cdr param-pair))))
				parameters
				"&")))))
	(url-package-name "emacs-identica-mode")
	(url-package-version identica-mode-version)
	(url-show-status nil))
    (identica-set-proxy)
    (if (equal identica-auth-mode "oauth")
	(or oauth-access-token
	    (identica-initialize-oauth))
      (identica-set-auth url))
    (when (get-buffer-process identica-http-buffer)
      (delete-process identica-http-buffer)
      (kill-buffer identica-http-buffer))
    (if (and (equal identica-auth-mode "oauth") oauth-access-token)
	(setq identica-http-buffer
	      (oauth-url-retrieve oauth-access-token url sentinel
				  (append (list method-class method parameters)
					  sentinel-arguments)))
        (setq identica-http-buffer
	      (url-retrieve url sentinel
			    (append (list method-class method parameters)
				    sentinel-arguments))))
    (set-buffer identica-buffer)
    (set-buffer identica-buffer)
    (identica-set-mode-string t)))

(defun identica-render-pending-dents ()
  (interactive)
  "If at the time an HTTP request for new dents finishes,
identica-buffer is not active, we defer its update, to make sure
we adjust point within the right frame."
  (identica-render-timeline)
  (when (> identica-new-dents-count 0)
    (run-hooks 'identica-new-dents-hook)
    (setq identica-new-dents-count 0))
  (when identica-display-success-messages
    (message (or success-message "Success: Get"))))

(defun identica-http-get-default-sentinel
  (&optional status method-class method parameters success-message)
  (debug-print (window-buffer))
  (let ((error-object (or (assoc :error status)
			  (and (equal :error (car status))
                               (cadr status))))
	(active-p (eq (window-buffer) (identica-buffer))))
    (cond (error-object
	   (let ((error-data (format "%s" (caddr error-object))))
	     (when (cond
		    ((string= error-data "deleted\n") t)
		    ((and (string= error-data "404") method
			  (= 13 (string-match "/" method)))
		     (message "No Such User: %s" (substring method 14))
		     t)
		    ((y-or-n-p
		      (format "Identica-Mode: Network error:%s Retry? "
			      status))
		     (identica-http-get method-class method parameters)
		     nil))
	       ;; when the network process is deleted by another query
	       ;; or the user queried is not found , query is _finished_
	       ;; unsuccessful and we want to restore identica-method
	       ;; to loose track of this unsuccessful attempt
	       (setq identica-method identica-last-timeline-retrieved))))
	  ((< (- (point-max) (or (re-search-forward ">\r?\n\r*$" nil t) 0)) 2)
	   ;;Checking the whether the message is complete by
	   ;;searching for > that closes the last tag, followed by
	   ;;CRLF at (point-max)
	   (let ((body (identica-get-response-body)))
	     (if (not body)
		 (identica-set-mode-string nil)
	       (setq identica-new-dents-count
		     (+ identica-new-dents-count
			(count t (mapcar
				  #'identica-cache-status-datum
				  (reverse (identica-xmltree-to-status
					    body))))))
					; Shorten the timeline if necessary
	       (if (and identica-display-max-dents
			(> (safe-length identica-timeline-data)
			   identica-display-max-dents))
		   (cl-set-nthcdr identica-display-max-dents
				  identica-timeline-data nil))
	       (if active-p
		   (identica-render-pending-dents)
		 (identica-set-mode-string "pending")))))))
  (unless (get-buffer-process (current-buffer))
    (kill-buffer (current-buffer))))

(defun merge-text-attribute (start end new-face attribute)
  "If we just add the new face its attributes somehow get overridden by
the attributes of the underlying face, so instead we just add the attribute
we are interested in."
  (while (not (eq start end))
    (let ((bg (face-attribute new-face attribute))
	  (prop (get-text-property start 'face))
          (next-change
           (or (next-single-property-change start 'face (current-buffer))
               end)))
      (if prop
	  (add-text-properties start next-change
			       (list 'face
				     (list prop
					   (list attribute bg))))
        (add-text-properties start next-change
			     (list 'face (list attribute bg))))
      (setq start next-change))))

(defun identica-render-timeline ()
  (with-current-buffer (identica-buffer)
    (let ((point (point))
	  (end (point-max))
          (wrapped (cond (longlines-mode 'longlines-mode)
                         (visual-line-mode 'visual-line-mode)
                         (t nil)))
	  (stripe-entry nil))

      (setq buffer-read-only nil)
      (erase-buffer)
      (when wrapped (funcall wrapped -1))
      (mapc (lambda (status)
              (and identica-enable-striping (setq stripe-entry (not stripe-entry)))
              (let ((before-status (point-marker)))
		(insert (identica-format-status
			 status identica-status-format))
		(if (not wrapped)
		    (progn
		      (fill-region-as-paragraph
		       (save-excursion (beginning-of-line -1) (point)) (point))))
		(insert "\n")
		(and stripe-entry
		     (merge-text-attribute before-status (point)
					   'identica-stripe-face :background))
		(if identica-oldest-first
		    (goto-char (point-min)))))
	    identica-timeline-data)
      (if (and identica-image-stack window-system)
	  (clear-image-cache))
      (when wrapped (funcall wrapped 1))
      (setq buffer-read-only t)
      (debug-print (current-buffer))
      (goto-char (+ point (if identica-scroll-mode (- (point-max) end) 0)))
      (identica-set-mode-string nil)
      (setq identica-last-timeline-retrieved identica-method)
      (if transient-mark-mode (deactivate-mark)))))

(defun identica-format-status (status format-str)
  (flet ((attr (key)
	       (assocref key status))
	 (profile-image
	  ()
	  (let ((profile-image-url (attr 'user-profile-image-url)))
	    (if (string-match "/\\([^/?]+\\)\\(?:\\?\\|$\\)" profile-image-url)
		(let ((filename (match-string-no-properties 1 profile-image-url)))
		  ;; download icons if does not exist
		  (if (file-exists-p (concat identica-tmp-dir
					     "/" filename))
		      t
		    (add-to-list 'identica-image-stack profile-image-url))

		  (when identica-icon-mode
                    (let ((avatar (create-image (concat identica-tmp-dir "/" filename))))
		    ;; Make sure the avatar is 48 pixels (which it should already be!, but hey...)
		    ;; For offenders, the top left slice of 48 by 48 pixels is displayed
		    ;; TODO: perhaps make this configurable?
                      (insert-image avatar nil nil `(0 0 48 48)))

		    nil))))))
    (let ((cursor 0)
	  (result ())
	  c
	  found-at)
      (setq cursor 0)
      (setq result '())
      (while (setq found-at (string-match "%\\(C{\\([^}]+\\)}\\|[A-Za-z#@']\\)" format-str cursor))
	(setq c (string-to-char (match-string-no-properties 1 format-str)))
	(if (> found-at cursor)
	    (list-push (substring format-str cursor found-at) result)
	  "|")
	(setq cursor (match-end 1))

	(case c
	  ((?s)                         ; %s - screen_name
	   (list-push (attr 'user-screen-name) result))
	  ((?S)                         ; %S - name
	   (list-push (attr 'user-name) result))
	  ((?i)                         ; %i - profile_image
	   (list-push (profile-image) result))
	  ((?d)                         ; %d - description
	   (list-push (attr 'user-description) result))
	  ((?l)                         ; %l - location
	   (list-push (attr 'user-location) result))
	  ((?L)                         ; %L - " [location]"
	   (let ((location (attr 'user-location)))
	     (unless (or (null location) (string= "" location))
	       (list-push (concat " [" location "]") result)) ))
	  ((?u)                         ; %u - url
	   (list-push (attr 'user-url) result))
	  ((?j)                         ; %j - user.id
	   (list-push (format "%d" (attr 'user-id)) result))
	  ((?r)                         ; %r - in_reply_to_status_id
	   (let ((reply-id (attr 'in-reply-to-status-id))
		 (reply-name (attr 'in-reply-to-screen-name)))
	     (unless (or (null reply-id) (string= "" reply-id)
			 (null reply-name) (string= "" reply-name))
	       (let ((in-reply-to-string (format "in reply to %s" reply-name))
		     (url (identica-get-status-url reply-id)))
		 (add-text-properties
		  0 (length in-reply-to-string)
		  `(mouse-face highlight
			       face identica-uri-face
			       uri ,url)
		  in-reply-to-string)
		 (list-push (concat " " in-reply-to-string) result)))))
	  ((?p)                         ; %p - protected?
	   (let ((protected (attr 'user-protected)))
	     (when (string= "true" protected)
	       (list-push "[x]" result))))
	  ((?c)                     ; %c - created_at (raw UTC string)
	   (list-push (attr 'created-at) result))
	  ((?C) ; %C{time-format-str} - created_at (formatted with time-format-str)
	   (list-push (identica-local-strftime
		       (or (match-string-no-properties 2 format-str) "%H:%M:%S")
		       (attr 'created-at))
		      result))
	  ((?@)                         ; %@ - X seconds ago
	   (let ((created-at
		  (apply
		   'encode-time
		   (parse-time-string (attr 'created-at))))
		 (now (current-time)))
	     (let ((secs (+ (* (- (car now) (car created-at)) 65536)
			    (- (cadr now) (cadr created-at))))
		   time-string url)
	       (setq time-string
		     (cond ((< secs 5) "less than 5 seconds ago")
			   ((< secs 10) "less than 10 seconds ago")
			   ((< secs 20) "less than 20 seconds ago")
			   ((< secs 30) "half a minute ago")
			   ((< secs 60) "less than a minute ago")
			   ((< secs 150) "1 minute ago")
			   ((< secs 2400) (format "%d minutes ago"
						  (/ (+ secs 30) 60)))
			   ((< secs 5400) "about 1 hour ago")
			   ((< secs 84600) (format "about %d hours ago"
						   (/ (+ secs 1800) 3600)))
			   (t (format-time-string "%I:%M %p %B %d, %Y" created-at))))
	       (setq url (identica-get-status-url (attr 'id)))
	       ;; make status url clickable
	       (add-text-properties
		0 (length time-string)
		`(mouse-face highlight
			     face identica-uri-face
			     uri ,url)
		time-string)
	       (list-push time-string result))))
	  ((?t)                         ; %t - text
	   (list-push                   ;(clickable-text)
	    (attr 'text)
	    result))
	  ((?')                         ; %' - truncated
	   (let ((truncated (attr 'truncated)))
	     (when (string= "true" truncated)
	       (list-push "..." result))))
	  ((?f)                         ; %f - source
	   (list-push (attr 'source) result))
	  ((?#)                         ; %# - id
	   (list-push (format "%d" (attr 'id)) result))
	  (t
	   (list-push (char-to-string c) result))))
      (list-push (substring format-str cursor) result)
      (let ((formatted-status (apply 'concat (nreverse result))))
	(add-text-properties 0 (length formatted-status)
			     `(username ,(attr 'user-screen-name)
					id, (attr 'id)
					text ,(attr 'text))
			     formatted-status)
	formatted-status))))

(defun identica-http-post
  (method-class method &optional parameters sentinel sentinel-arguments)
  "Send HTTP POST request to statusnet server
METHOD-CLASS must be one of Identica API method classes(statuses, users or direct_messages).
METHOD must be one of Identica API method which belongs to METHOD-CLASS.
PARAMETERS is alist of URI parameters. ex) ((\"mode\" . \"view\") (\"page\" . \"6\")) => <URI>?mode=view&page=6"
  (or sentinel (setq sentinel 'identica-http-post-default-sentinel))
  (let ((url-request-method "POST")
	 (url (concat "http://"statusnet-server "/api/" method-class "/" method ".xml"
		      (when parameters
			(concat "?"
				(mapconcat
				 (lambda (param-pair)
				  (format "%s=%s"
					  (identica-percent-encode (car param-pair))
					  (identica-percent-encode (cdr param-pair))))
				 parameters
				 "&")))))
	 (url-package-name "emacs-identicamode")
	 (url-package-version identica-mode-version)
	 ;; (if (assoc `media parameters)
	 ;; (url-request-extra-headers '(("Content-Type" . "multipart/form-data")))
         (url-request-extra-headers '(("Content-Length" . "0")))
	 (url-show-status nil))
    (identica-set-proxy)
    (if (equal identica-auth-mode "oauth")
	(or oauth-access-token
	    (identica-initialize-oauth))
        (identica-set-auth url))
    (when (get-buffer-process identica-http-buffer)
      (delete-process identica-http-buffer)
      (kill-buffer identica-http-buffer))
    (if (equal identica-auth-mode "oauth")
	(oauth-url-retrieve oauth-access-token url sentinel
			    (append (list method-class method parameters)
				    sentinel-arguments))
        (url-retrieve url sentinel
		      (append (list method-class method parameters)
			      sentinel-arguments)))))

(defun identica-http-post-default-sentinel
  (&optional status method-class method parameters success-message)
  (let ((error-object (or (assoc :error status)
				 (and (equal :error (car status))
                               (cadr status)))))
    (cond  ((and
             error-object
	   (y-or-n-p (format "Network error:%s %s Retry?"
			     (cadr error-object)
			     (caddr error-object))))
	  (identica-http-post method-class method parameters nil success-message))
	 (identica-display-success-messages
            (message (or success-message "Success: Post")))))
  (unless (get-buffer-process (current-buffer))
    (kill-buffer (current-buffer))))

(defun identica-get-response-header (&optional buffer)
  "Exract HTTP response header from HTTP response.
`buffer' may be a buffer or the name of an existing buffer.
 If `buffer' is omitted, current-buffer is parsed."
  (or buffer
      (setq buffer (current-buffer)))
    (set-buffer buffer)
    (let ((end (or (and (search-forward-regexp "\r?\n\r?\n" (point-max) t)
			(match-beginning 0))
		   0)))
      (and (> end 1)
         (buffer-substring (point-min) end))))

(defun identica-get-response-body (&optional buffer)
  "Exract HTTP response body from HTTP response, parse it as XML, and return a XML tree as list.
`buffer' may be a buffer or the name of an existing buffer.
 If `buffer' is omitted, current-buffer is parsed."
  (or buffer
      (setq buffer (current-buffer)))
    (set-buffer buffer)
    (set-buffer-multibyte t)
    (let ((start (save-excursion
		  (goto-char (point-min))
		  (and (re-search-forward "<\?xml" (point-max) t)
		       (match-beginning 0)))))
      (identica-clean-response-body)
      (and start
         (xml-parse-region start (point-max)))))

(defun identica-clean-weird-chars (&optional buffer)
;;(if (null buffer) (setq buffer (identica-http-buffer)))
(with-current-buffer (identica-http-buffer)
  (goto-char (point-min))
  (while (re-search-forward "\

?
[0-9a-z]*\

?
?" nil t)
(replace-match ""))
(buffer-string)))

(defun identica-clean-response-body ()
  "Removes weird strings (e.g., 1afc, a or 0) from within the
response body.  Known Statusnet issue.  Mostly harmless except if
in tags."
  (goto-char (point-min))
  (while (re-search-forward "\r?\n[0-9a-z]+\r?\n" nil t)
    (replace-match "")))

(defun identica-cache-status-datum (status-datum &optional data-var)
  "Cache status datum into data-var(default identica-timeline-data)
If STATUS-DATUM is already in DATA-VAR, return nil. If not, return t."
  (if (null data-var)
      (setf data-var 'identica-timeline-data))
  (let ((id (cdr (assq 'id status-datum))))
    (if (or (null (symbol-value data-var))
	    (not (find-if
		  (lambda (item)
		    (eql id (cdr (assq 'id item))))
		  (symbol-value data-var))))
	(progn
	  (set data-var (cons status-datum (symbol-value data-var)))
	  t)
      nil)))

(defun identica-status-to-status-datum (status)
  (flet ((assq-get (item seq)
		   (car (cddr (assq item seq)))))
    (let* ((status-data (cddr status))
	   id text source created-at truncated
	   in-reply-to-status-id
	   in-reply-to-screen-name
	   (user-data (cddr (assq 'user status-data)))
	   user-id user-name
	   user-screen-name
	   user-location
	   user-description
	   user-profile-image-url
	   user-url
	   user-protected
	   regex-index)

      (setq id (string-to-number (assq-get 'id status-data)))
      (setq text (identica-decode-html-entities
		  (assq-get 'text status-data)))
      (setq source (identica-decode-html-entities
		    (assq-get 'source status-data)))
      (setq created-at (assq-get 'created_at status-data))
      (setq truncated (assq-get 'truncated status-data))
      (setq in-reply-to-status-id
	    (identica-decode-html-entities
	     (assq-get 'in_reply_to_status_id status-data)))
      (setq in-reply-to-screen-name
	    (identica-decode-html-entities
	     (assq-get 'in_reply_to_screen_name status-data)))
      (setq user-id (string-to-number (assq-get 'id user-data)))
      (setq user-name (identica-decode-html-entities
		       (assq-get 'name user-data)))
      (setq user-screen-name (identica-decode-html-entities
			      (assq-get 'screen_name user-data)))
      (setq user-location (identica-decode-html-entities
			   (assq-get 'location user-data)))
      (setq user-description (identica-decode-html-entities
			      (assq-get 'description user-data)))
      (setq user-profile-image-url (assq-get 'profile_image_url user-data))
      (setq user-url (assq-get 'url user-data))
      (setq user-protected (assq-get 'protected user-data))
      (setq user-profile-url (assq-get 'statusnet:profile_url user-data))

      ;; make username clickable
      (add-text-properties
       0 (length user-name)
       `(mouse-face highlight
		    uri ,user-profile-url
		    face identica-username-face)
       user-name)

      ;; make screen-name clickable
      (add-text-properties
       0 (length user-screen-name)
       `(mouse-face highlight
		    face identica-username-face
		    uri ,user-profile-url
		    face identica-username-face)
       user-screen-name)

      ;; make URI clickable
      (setq regex-index 0)
      (while regex-index
	(setq regex-index
	      (string-match "@\\([_[:word:]0-9]+\\)\\|!\\([_[:word:]0-9\-]+\\)\\|#\\([_[:word:]0-9\-]+\\)\\|\\(ur1\.ca/[a-z0-9]+/?\\|https?://[-_.!~*'()[:word:]0-9\;/?:@&=+$,%#]+\\)"
			    text
			    regex-index))
	(when regex-index
	  (let* ((matched-string (match-string-no-properties 0 text))
		 (screen-name (match-string-no-properties 1 text))
		 (group-name (match-string-no-properties 2 text))
		 (tag-name (match-string-no-properties 3 text))
		 (uri (match-string-no-properties 4 text)))
	    (add-text-properties
	     (if (or screen-name group-name tag-name)
		 (+ 1 (match-beginning 0))
	       (match-beginning 0))
	     (match-end 0)
	     (if (or screen-name group-name tag-name)
		 `(mouse-face
		   highlight
		   face identica-uri-face
		   uri ,(if screen-name
			    (concat "https://" statusnet-server "/" screen-name)
			  (if group-name
			      (concat "https://" statusnet-server "/group/" group-name)
			    (concat "https://" statusnet-server "/tag/" tag-name)))
		   uri-in-text ,(if screen-name
			    (concat "https://" statusnet-server "/" screen-name)
			  (if group-name
			      (concat "https://" statusnet-server "/group/" group-name)
			    (concat "https://" statusnet-server "/tag/" tag-name)))
                   tag ,tag-name
                   group ,group-name)
	       `(mouse-face highlight
			    face identica-uri-face
			    uri ,uri
			    uri-in-text ,uri))
	     text))
	  (setq regex-index (match-end 0)) ))


      ;; make source pretty and clickable
      (if (string-match "<a href=\"\\(.*\\)\">\\(.*\\)</a>" source)
	  (let ((uri (match-string-no-properties 1 source))
		(caption (match-string-no-properties 2 source)))
	    (setq source caption)
	    (add-text-properties
	     0 (length source)
	     `(mouse-face highlight
			  face identica-uri-face
			  source ,source)
	     source)))

      ;; save last update time
      (setq identica-timeline-last-update created-at)

      ;; highlight replies
      (if (string-match (concat "@" identica-username) text)
	  (add-text-properties 0 (length text)
			       `(face identica-reply-face) text))
      (mapcar
       (lambda (sym)
	 `(,sym . ,(symbol-value sym)))
       '(id text source created-at truncated
	    in-reply-to-status-id
	    in-reply-to-screen-name
	    user-id user-name user-screen-name user-location
	    user-description
	    user-profile-image-url
	    user-url
	    user-protected)))))

(defun identica-xmltree-to-status (xmltree)
  (mapcar #'identica-status-to-status-datum
	  ;; quirk to treat difference between xml.el in Emacs21 and Emacs22
	  ;; On Emacs22, there may be blank strings
	  (let ((ret nil) (statuses (reverse (cddr (car xmltree)))))
	    (while statuses
	      (if (consp (car statuses))
		  (setq ret (cons (car statuses) ret)))
	      (setq statuses (cdr statuses)))
	    ret)))

(defun identica-percent-encode (str &optional coding-system)
  (if (equal identica-auth-mode "oauth")
      (oauth-hexify-string str)
    (if (or (null coding-system)
	    (not (coding-system-p coding-system)))
	(setq coding-system 'utf-8))
    (mapconcat
     (lambda (c)
       (cond
	((identica-url-reserved-p c)
	 (char-to-string c))
	((eq c ? ) "+")
	(t (format "%%%x" c))))
     (encode-coding-string str coding-system)
     "")))

(defun identica-url-reserved-p (ch)
  (or (and (<= ?A ch) (<= ch ?z))
      (and (<= ?0 ch) (<= ch ?9))
      (eq ?. ch)
      (eq ?- ch)
      (eq ?_ ch)
      (eq ?~ ch)))

(defun identica-decode-html-entities (encoded-str)
  (if encoded-str
      (let ((cursor 0)
	    (found-at nil)
	    (result '()))
	(while (setq found-at
		     (string-match "&\\(#\\([0-9]+\\)\\|\\([A-Za-z]+\\)\\);"
				   encoded-str cursor))
	  (when (> found-at cursor)
	    (list-push (substring encoded-str cursor found-at) result))
	  (let ((number-entity (match-string-no-properties 2 encoded-str))
		(letter-entity (match-string-no-properties 3 encoded-str)))
	    (cond (number-entity
		   (list-push
		    (char-to-string
		     (identica-ucs-to-char
		      (string-to-number number-entity))) result))
		  (letter-entity
		   (cond ((string= "gt" letter-entity) (list-push ">" result))
			 ((string= "lt" letter-entity) (list-push "<" result))
			 (t (list-push "?" result))))
		  (t (list-push "?" result)))
	    (setq cursor (match-end 0))))
	(list-push (substring encoded-str cursor) result)
	(apply 'concat (nreverse result)))
    ""))

(defun identica-timer-action (func)
  (let ((buf (get-buffer identica-buffer)))
    (if (null buf)
	(identica-stop)
      (funcall func))))

(defun identica-update-status-if-not-blank (method-class method status &optional parameters reply-to-id)
  (if (string-match "^\\s-*\\(?:@[-_a-z0-9]+\\)?\\s-*$" status)
      nil
    (if (equal method-class "statuses")
	(identica-http-post method-class method
			    `(("status" . ,status)
			      ("source" . ,identica-source)
			      ,@(if (assoc `media parameters)
				  `(("media" . ,(cdr (assoc `media parameters))))
				  nil)
			      ,@(if reply-to-id
				    `(("in_reply_to_status_id"
				       . ,(number-to-string reply-to-id))))))
      (identica-http-post method-class method
			  `(("text" . ,status)
			    ("user" . ,parameters) ;must change this to parse parameters as list
			    ("source" . ,identica-source))))

    t))

(defvar identica-update-status-edit-map
  (let ((map (make-sparse-keymap)))
    (define-key map (kbd "C-c C-c") 'identica-update-status-from-edit-buffer-send)
    (define-key map (kbd "C-c C-k") 'identica-update-status-from-edit-buffer-cancel)
    map))

(define-derived-mode identica-update-status-edit-mode text-mode "Identica Status Edit"
  (use-local-map identica-update-status-edit-map))

(defvar identica-update-status-edit-method-class)
(defvar identica-update-status-edit-method)
(defvar identica-update-status-edit-parameters)
(defvar identica-update-status-edit-reply-to-id)

(defun identica-update-status-edit-in-edit-buffer (init-str msgtype method-class method parameters &optional reply-to-id)
  (let ((buf (get-buffer-create "*identica-status-update-edit*")))
    (pop-to-buffer buf)
    (with-current-buffer buf
      (if (not (equal major-mode 'identica-update-status-edit-mode))
          (progn
            (identica-update-status-edit-mode)
	    (if identica-soft-wrap-status
		(if (fboundp 'visual-line-mode)
		    (visual-line-mode t)))
            (make-local-variable 'identica-update-status-edit-method-class)
            (make-local-variable 'identica-update-status-edit-method)
            (make-local-variable 'identica-update-status-edit-parameters)
            (make-local-variable 'identica-update-status-edit-reply-to-id)
            (if (> (length parameters) 0)
                (setq mode-line-format
                      (cons (format "%s(%s) (%%i/140) " msgtype parameters)
                            mode-line-format))
              t (setq mode-line-format
                      (cons (format "%s (%%i/140) " msgtype) mode-line-format)))))
      (setq identica-update-status-edit-method-class method-class)
      (setq identica-update-status-edit-method method)
      (setq identica-update-status-edit-parameters parameters)
      (setq identica-update-status-edit-reply-to-id reply-to-id)
      (message identica-update-status-edit-method-class)
      (insert init-str)
      (message "Type C-c C-c to post status update (C-c C-k to cancel)."))))

(defcustom identica-minibuffer-length-prompt-style nil
  "The preferred style of counting characters in the minibuffer
  prompt; \"Down\" counts down from 140; \"Up\" counts
  up from 0"
  :type '(choice (const :tag "Down" nil)
		 (const :tag "Up" t))
  :group 'identica-mode)

(defun identica-show-minibuffer-length (&optional beg end len)
  "Show the number of characters in minibuffer."
  (when (minibuffer-window-active-p (selected-window))
    (let* ((status-len (- (buffer-size) (minibuffer-prompt-width)))
	   (mes (format "%d" (if identica-minibuffer-length-prompt-style
				 status-len
			       (- 140 status-len)))))
      (if (<= 23 emacs-major-version)
	  (minibuffer-message mes) ; Emacs23 or later
	(minibuffer-message (concat " (" mes ")"))))))

(defun identica-setup-minibuffer ()
  (identica-show-minibuffer-length)
  (add-hook 'post-command-hook 'identica-show-minibuffer-length t t))

(defun identica-finish-minibuffer ()
  (remove-hook 'post-command-hook 'identica-show-minibuffer-length t))

(defun identica-update-status (update-input-method &optional init-str reply-to-id method-class method parameters)
  (if (null init-str) (setq init-str ""))
  (let ((msgtype "")
	(status init-str)
	(not-posted-p t)
	(user nil)
	(map minibuffer-local-map)
	(minibuffer-message-timeout nil))
    (define-key map (kbd "<f4>") 'identica-shortenurl-replace-at-point)
    (if (null method-class)
        (progn (setq msgtype "Status")
               (setq method-class "statuses")
               (setq method "update"))
      (progn (setq msgtype "Direct message")
             (setq method-class "direct_messages")
             (setq parameters (read-from-minibuffer "To user: " user nil nil nil nil t))
             (setq method "new")))
    (cond ((eq update-input-method 'minibuffer)
	   (add-hook 'minibuffer-setup-hook 'identica-setup-minibuffer t)
	   (add-hook 'minibuffer-exit-hook 'identica-finish-minibuffer t)
	   (unwind-protect
           (while not-posted-p
             (setq status (read-from-minibuffer (concat msgtype ": ") status nil nil nil nil t))
             (while (< 141 (length status))
               (setq status (read-from-minibuffer (format (concat msgtype "(%d): ")
                                                          (- 140 (length status)))
                                                  status nil nil nil nil t)))
             (setq not-posted-p
                   (not (identica-update-status-if-not-blank method-class method status parameters reply-to-id))))
	   (remove-hook 'minibuffer-setup-hook 'identica-setup-minibuffer)
	   (remove-hook 'minibuffer-exit-hook 'identica-finish-minibuffer)))
          ((eq update-input-method 'edit-buffer)
           (identica-update-status-edit-in-edit-buffer init-str msgtype method-class method parameters reply-to-id))
          (t (error "Unknown update-input-method in identica-update-status: %S" update-input-method)))))

(defun identica-update-status-from-edit-buffer-send ()
  (interactive)
  (with-current-buffer "*identica-status-update-edit*"
    (longlines-encode-region (point-min) (point-max))
    (let* ((status (buffer-substring-no-properties (point-min) (point-max)))
           (status-len (length status)))
      (if (< 140 status-len)
          (message (format "Beyond 140 chars.  Remove %d chars." (- status-len 140)))
        (if (identica-update-status-if-not-blank identica-update-status-edit-method-class
              identica-update-status-edit-method status identica-update-status-edit-parameters identica-update-status-edit-reply-to-id)
            (progn
              (erase-buffer)
              (bury-buffer))
          (message "Update failed!"))))))

(defun identica-update-status-from-minibuffer (&optional init-str method-class method parameters reply-to-id)
  (interactive)
  (identica-update-status 'minibuffer init-str method-class method parameters reply-to-id))

(defun identica-update-status-from-edit-buffer (&optional init-str method-class method parameters)
  (interactive)
  (identica-update-status 'edit-buffer init-str method-class method parameters))

(defun identica-update-status-from-edit-buffer-cancel ()
  (interactive)
  (when (or (not identica-update-status-edit-confirm-cancellation)
	    (yes-or-no-p
	     "Really cancel editing this status message (any changes will be lost)?"))
    (erase-buffer)
    (bury-buffer)))

(defun identica-update-status-from-region (beg end)
  (interactive "r")
  (if (> (- end beg) 140) (setq end (+ beg 140)))
  (if (< (- end beg) -140) (setq beg (+ end 140)))
  (identica-update-status-if-not-blank "statuses" "update" (buffer-substring beg end)))

(defun identica-update-status-with-media (attachment &optional init-str method-class method parameters reply-to-id)
  (interactive "f")
  (identica-update-status 'minibuffer nil reply-to-id nil nil `((media . ,(insert-file-contents-literally attachment)))))

(defun identica-tinyurl-unjson-google (result)
  "Gets only the URL from JSON URL tinyfying service results.

Google's shortening service, goo.gl, returns shortened URLs as a
JSON dictionary. This function retrieves only the URL value from
this dictionary, only if identica-urlshortening-service is 'google.
"
  (if (eq identica-urlshortening-service 'google)
      (cdr (assoc 'short_url (json-read-from-string result)))
    result))

(defun identica-ur1ca-get (api longurl)
  "Shortens url through ur1.ca free service 'as in freedom'"
  (let* ((url-request-method "POST")
	(url-request-extra-headers
	 '(("Content-Type" . "application/x-www-form-urlencoded")))
	(url-request-data (concat "longurl=" (url-hexify-string longurl)))
	(buffer (url-retrieve-synchronously api)))
    (with-current-buffer buffer
      (goto-char (point-min))
      (prog1
	  (setq ur1short
		(if (search-forward-regexp "Your .* is: .*>\\(http://ur1.ca/[0-9A-Za-z].*\\)</a>" nil t)
		    (match-string-no-properties 1)
		  (error "URL shortening service failed: %s" longurl)))
	    (kill-buffer buffer)))))

(defun identica-shortenurl-get (longurl)
  "Shortens url through a url shortening service"
  (let ((api (cdr (assoc identica-urlshortening-service
			 identica-urlshortening-services-map))))
    (unless api
      (error "`identica-urlshortening-service' was invalid. try one of %s"
	      (mapconcat (lambda (x)
			   (symbol-name (car x)))
			 identica-urlshortening-services-map ", ")
	      "."))
    (if longurl
	(if (or (eq identica-urlshortening-service 'ur1ca) (eq identica-urlshortening-service 'tighturl))
	    (identica-ur1ca-get api longurl)
	  (let ((buffer (url-retrieve-synchronously (concat api longurl))))
	    (with-current-buffer buffer
	    (goto-char (point-min))
	    (prog1
                (identica-tinyurl-unjson-google
                 (if (search-forward-regexp "\n\r?\n\\([^\n\r]*\\)" nil t)
                     (match-string-no-properties 1)
                   (error "URL shortening service failed: %s" longurl)))
	      (kill-buffer buffer))))
      nil))))

(defun identica-shortenurl-replace-at-point ()
  "Replace the url at point with a tiny version."
  (interactive)
  (let ((url-bounds (bounds-of-thing-at-point 'url)))
    (when url-bounds
      (let ((url (identica-shortenurl-get (thing-at-point 'url))))
	(when url
	  (save-restriction
	    (narrow-to-region (car url-bounds) (cdr url-bounds))
	    (delete-region (point-min) (point-max))
	    (insert url)))))))

(defun identica-expand-replace-at-point ()
  "Replace the url at point with a tiny version."
  (interactive)
  (let ((url-bounds (bounds-of-thing-at-point 'url))
        (original-url (thing-at-point 'url)))
    (when url-bounds
      (message (concat "Expanding url: " original-url))
      (let ((uri (identica-expand-shorturl original-url)))
	(when uri
	  (set-buffer (get-buffer identica-buffer))
	  (save-restriction
	    (setq buffer-read-only nil)
	    (narrow-to-region (car url-bounds) (cdr url-bounds))
	    (delete-region (point-min) (point-max))
	    (add-text-properties 0 (length uri)
	       `(mouse-face highlight
			    face identica-uri-face
			    uri ,uri
			    uri-in-text ,uri) uri)
	    (insert uri)
            (message (concat "Expanded Short URL " original-url "to Long URL: " uri))
	    (setq buffer-read-only t)))))))

(defun identica-expand-shorturl (url)
  "Return the redirected url, or the original url if not found"
  (let ((temp-buf (get-buffer-create "*HTTP headers*")))
  (set-buffer temp-buf)
  (erase-buffer)
  (goto-char 0)
  (setq url (replace-regexp-in-string "http://" "" url))
  (setq host (substring url 0 (string-match "/" url)))
  (if (string-match "/" url)
      (setq file (substring url (string-match "/" url)))
    (setq file "/"))
  (setq tcp-connection
	(open-network-stream
	 "Identica URLExpand"
	 temp-buf
	 host
	 80))
    (set-marker (process-mark tcp-connection) (point-min))
    (set-process-sentinel tcp-connection 'identica-http-headers-sentinel)
    (setq request (concat "GET http://" url " HTTP/1.1\r\n"
			  "Host:" host "\r\n"
			  "User-Agent: " (identica-user-agent) "\r\n"
			  "Authorization: None\r\n"
			  "Accept-Charset: utf-8;q=0.7,*;q=0.7\r\n\r\n"))
    (process-send-string tcp-connection request)
    (sit-for 2)
    (let ((location (identica-get-location-from-header (concat "http://" host file) tcp-connection)))
    (delete-process tcp-connection)
    (kill-buffer temp-buf)
      location)))

(defun identica-http-headers-sentinel (process string)
  "Process the results from the efine network connection."

  )

(defun identica-get-location-from-header (url process)
  "Parse HTTP header"
  (let ((buffer)
	(headers)
        (location))
    (setq buffer (get-buffer-create "*HTTP headers*"))
    (set-buffer buffer)
    (goto-char 0)
    (setq location
	  (if (search-forward-regexp "^Location: \\(http://.*?\\)\r?$" nil t)
	      (match-string-no-properties 1)
	    url))
    (replace-regexp-in-string "\r" "" location)))

;;;
;;; Commands
;;;

(defun identica-start (&optional action)
  (interactive)
  (if (null action)
      (setq action #'identica-current-timeline))
  (if identica-timer
      nil
    (setq identica-timer
	  (run-at-time "0 sec"
		       identica-timer-interval
		       #'identica-timer-action action)))
  (setq identica-active-mode t)
  (identica-update-mode-line))

(defun identica-stop ()
"Stop Current network activitiy (if any) and the reload-timer."
  (interactive)
  (when (get-buffer-process identica-http-buffer)
    (delete-process identica-http-buffer)
    (kill-buffer identica-http-buffer))
  (setq identica-method identica-last-timeline-retrieved)
  (identica-set-mode-string nil)
  (and identica-timer
       (cancel-timer identica-timer))
  (setq identica-timer nil)
  (setq identica-active-mode nil)
  (identica-update-mode-line))

(defun identica-get-timeline ()
  (if (not (eq identica-last-timeline-retrieved identica-method))
      (setq identica-timeline-last-update nil
	    identica-timeline-data nil))
  (let ((buf (get-buffer identica-buffer)))
    (if (not buf)
	(identica-stop)
      (progn
	(if (not identica-method)
	    (setq identica-method "friends_timeline"))
	(identica-http-get identica-method-class identica-method))))
  (if identica-icon-mode
      (if (and identica-image-stack window-system)
	  (let ((proc
		 (apply
		  #'start-process
		  "wget-images"
		  nil
		  "wget"
		  (format "--directory-prefix=%s" identica-tmp-dir)
		  "--no-clobber"
		  "--quiet"
		  identica-image-stack)))
	    (set-process-sentinel
	     proc
	     (lambda (proc stat)
	       (clear-image-cache)
	      ))))))

(defun identica-friends-timeline ()
  (interactive)
  (setq identica-method "friends_timeline")
  (setq identica-method-class "statuses")
  (identica-get-timeline))

(defun identica-replies-timeline ()
  (interactive)
  (setq identica-method "replies")
  (setq identica-method-class "statuses")
  (identica-get-timeline))

;; (defun identica-direct-messages-timeline ()
;;   (interactive)
;;   (setq identica-method "direct_messages")
;;   (setq identica-method-class "none")
;;   (identica-get-timeline))

(defun identica-public-timeline ()
  (interactive)
  (setq identica-method "public_timeline")
  (setq identica-method-class "statuses")
  (identica-get-timeline))

(defun identica-group-timeline (&optional group)
  (interactive)
  (unless group
    (setq group (read-from-minibuffer "Group: " nil nil nil nil nil t)))
  (setq identica-method-class "statusnet/groups")
  (if (string-equal group "")
      (setq identica-method "timeline")
    (setq identica-method (concat "timeline/" group)))
  (identica-get-timeline))

(defun identica-tag-timeline (&optional tag)
  (interactive)
  (unless tag
    (setq tag (read-from-minibuffer "Tag: " nil nil nil nil nil t)))
  (setq identica-method-class "statusnet/tags")
  (if (string-equal tag "")
      (setq identica-method "timeline")
    (setq identica-method (concat "timeline/" tag)))
  (identica-get-timeline))

(defun identica-user-timeline ()
  (interactive)
  (let ((from-user (read-from-minibuffer "User [Empty for mine]: "
                                         nil nil nil nil nil t)))
    (if (string-equal from-user "")
        (setq identica-method "user_timeline")
      (setq identica-method (concat "user_timeline/" from-user))))
  (identica-get-timeline))

(defun identica-current-timeline ()
  (interactive)
  (if (> identica-new-dents-count 0)
      (identica-render-pending-dents)
    (identica-get-timeline)))

(defun identica-update-status-interactive ()
  (interactive)
  (identica-update-status identica-update-status-method))

(defun identica-direct-message-interactive ()
  (interactive)
  (identica-update-status identica-update-status-method nil nil "direct_messages" "new"))

(defun identica-erase-old-statuses ()
  (interactive)
  (setq identica-timeline-data nil)
  (if (not identica-last-timeline-retrieved)
      (setq identica-last-timeline-retrieved identica-method))
      (identica-http-get "statuses" identica-last-timeline-retrieved)
      )

(defun identica-click ()
  (interactive)
  (let ((uri (get-text-property (point) 'uri)))
    (if uri
	(browse-url uri))))

(defun identica-enter ()
  (interactive)
  (let ((username (get-text-property (point) 'username))
	(id (get-text-property (point) 'id))
	(uri (get-text-property (point) 'uri))
        (group (get-text-property (point) 'group))
        (tag (get-text-property (point) 'tag)))
    (if group (identica-group-timeline group)
      (if tag (identica-tag-timeline tag)
        (if uri (browse-url uri)
          (if username
              (identica-update-status identica-update-status-method
                                      (concat "@" username " ") id)))))))

(defun identica-next-link nil
  (interactive)
  (goto-char (next-single-property-change (point) 'uri))
  (if (not (get-text-property (point) 'uri))
      (goto-char (next-single-property-change (point) 'uri))))

(defun identica-prev-link nil
  (interactive)
  (goto-char (previous-single-property-change (point) 'uri))
  (if (not (get-text-property (point) 'uri))
      (goto-char (previous-single-property-change (point) 'uri))))

(defun identica-follow (&optional remove)
  (interactive)
  (let ((username (get-text-property (point) 'username))
	(method (if remove "destroy" "create"))
	(message (if remove "unfollowing" "following")))
    (unless username
      (setq username (read-from-minibuffer "user: ")))
    (if (> (length username) 0)
	(when (y-or-n-p (format "%s %s? " message username))
	  (identica-http-post (format "friendships/%s" method) username)
	  (message (format "Now %s %s" message username)))
      (message "No user selected"))))

(defun identica-unfollow ()
  (interactive)
  (identica-follow t))

(defun identica-group-join (&optional leaving)
"Simple functions to join/leave a group we are visiting."
  (setq identica-method-class "statusnet/groups")
  (string-match "\\([^\\]*\\)\\(/.*\\)" identica-method)
  (setq group-method (replace-match
		      (if leaving "leave"
			"join") nil nil identica-method 1))
  (identica-http-post identica-method-class group-method nil))

(defun identica-group-leave ()
  (identica-group-join t))

(defun identica-favorite ()
  (interactive)
    (if (y-or-n-p "Do you want to favor this notice? ")
	(let ((id (get-text-property (point) 'id)))
	  (identica-http-post "favorites/create" (number-to-string id))
	  (message "Notice saved as favorite"))))

(defun identica-repeat ()
  (interactive)
    (if (y-or-n-p "Do you want to repeat this notice? ")
	(let ((id (get-text-property (point) 'id)))
	  (identica-http-post "statuses/retweet" (number-to-string id))
	  (message "Notice repeated"))))

(defun identica-view-user-page ()
  (interactive)
  (let ((uri (get-text-property (point) 'uri)))
    (if uri
	(browse-url uri))))

(defun identica-redent ()
  (interactive)
  (let ((username (get-text-property (point) 'username))
	(id (get-text-property (point) 'id))
	(text (replace-regexp-in-string "!\\(.\\)" "#\\1" (get-text-property (point) 'text))))
    (when username
       (identica-update-status identica-update-status-method
        (concat identica-redent-format " @" username ": " text) id))))

(defun identica-reply-to-user ()
  (interactive)
  (let ((username (get-text-property (point) 'username))
	(id (get-text-property (point) 'id)))
    (if username
	(identica-update-status identica-update-status-method (concat "@" username " ") id))))

(defun identica-get-password ()
  (or identica-password
      (setq identica-password (read-passwd "password: "))))

(defun identica-goto-next-status ()
  "Go to next status."
  (interactive)
  (let ((pos))
    (setq pos (identica-get-next-username-face-pos (point)))
    (if pos
	(goto-char pos)
      (message "End of status."))))

(defun memq-face (face property)
  "Check whether face is present in property."
  (if (listp property)
      (memq face property)
    (eq property face)))

(defun identica-get-next-username-face-pos (pos)
  (interactive)
  (let ((prop))
    (catch 'not-found
      (while (and pos (not (memq-face identica-username-face prop)))
	(setq pos (next-single-property-change pos 'face))
	(when (eq pos nil) (throw 'not-found nil))
	(setq prop (get-text-property pos 'face)))
      pos)))

(defun identica-goto-previous-status ()
  "Go to previous status."
  (interactive)
  (let ((pos))
    (setq pos (identica-get-previous-username-face-pos (point)))
    (if pos
	(goto-char pos)
      (message "Start of status."))))

(defun identica-get-previous-username-face-pos (pos)
  (interactive)
  (let ((prop))
    (catch 'not-found
      (while (and pos (not (memq-face identica-username-face prop)))
	(setq pos (previous-single-property-change pos 'face))
	(when (eq pos nil) (throw 'not-found nil))
	(setq prop (get-text-property pos 'face)))
      pos)))

(defun identica-goto-next-status-of-user ()
  "Go to next status of user."
  (interactive)
  (let ((user-name (identica-get-username-at-pos (point)))
	(pos (identica-get-next-username-face-pos (point))))
    (while (and (not (eq pos nil))
		(not (equal (identica-get-username-at-pos pos) user-name)))
      (setq pos (identica-get-next-username-face-pos pos)))
    (if pos
	(goto-char pos)
      (if user-name
	  (message "End of %s's status." user-name)
	(message "Invalid user-name.")))))

(defun identica-goto-previous-status-of-user ()
  "Go to previous status of user."
  (interactive)
  (let ((user-name (identica-get-username-at-pos (point)))
	(pos (identica-get-previous-username-face-pos (point))))
    (while (and (not (eq pos nil))
		(not (equal (identica-get-username-at-pos pos) user-name)))
      (setq pos (identica-get-previous-username-face-pos pos)))
    (if pos
	(goto-char pos)
      (if user-name
	  (message "Start of %s's status." user-name)
	(message "Invalid user-name.")))))

(defun identica-get-username-at-pos (pos)
  (let ((start-pos pos)
	(end-pos))
    (catch 'not-found
      (while (memq-face identica-username-face (get-text-property start-pos 'face))
	(setq start-pos (1- start-pos))
	(when (or (eq start-pos nil) (eq start-pos 0)) (throw 'not-found nil)))
      (setq start-pos (1+ start-pos))
      (setq end-pos (next-single-property-change pos 'face))
      (buffer-substring start-pos end-pos))))

(defun identica-get-status-url (id)
  "Generate status URL."
  (format "https://%s/notice/%s" statusnet-server id))

(defun identica-get-context-url (id)
  "Generate status URL."
  (format "https://%s/conversation/%s" statusnet-server id))

;; Icons
;;; ACTIVE/INACTIVE
(defconst identica-active-indicator-image
  (when (image-type-available-p 'xpm)
    '(image :type xpm
	    :ascent center
	    :data
	    "/* XPM */
static char * statusnet_xpm[] = {
\"16 16 14 1\",
\" 	c None\",
\".	c #8F0000\",
\"+	c #AB4040\",
\"@	c #D59F9F\",
\"#	c #E3BFBF\",
\"$	c #CE8F8F\",
\"%	c #C78080\",
\"&	c #FFFFFF\",
\"*	c #B96060\",
\"=	c #DCAFAF\",
\"-	c #C07070\",
\";	c #F1DFDF\",
\">	c #961010\",
\",	c #9D2020\",
\"    .......     \",
\"   .........    \",
\"  ...........   \",
\" ....+@#$+....  \",
\"....%&&&&&*.... \",
\"...+&&&&&&&+... \",
\"...=&&&&&&&$... \",
\"...#&&&&&&&#... \",
\"...=&&&&&&&@... \",
\"...*&&&&&&&-... \",
\"....@&&&&&&=... \",
\" ....-#&#$;&>.. \",
\" ..........,>.. \",
\"  ............. \",
\"    ............\",
\"       .      ..\"};")))

(defconst identica-inactive-indicator-image
  (when (image-type-available-p 'xpm)
    '(image :type xpm
	    :ascent center
	    :data
	    "/* XPM */
static char * statusnet_off_xpm[] = {
\"16 16 13 1\",
\" 	g None\",
\".	g #5B5B5B\",
\"+	g #8D8D8D\",
\"@	g #D6D6D6\",
\"#	g #EFEFEF\",
\"$	g #C9C9C9\",
\"%	g #BEBEBE\",
\"&	g #FFFFFF\",
\"*	g #A5A5A5\",
\"=	g #E3E3E3\",
\"-	g #B2B2B2\",
\";	g #676767\",
\">	g #747474\",
\"    .......     \",
\"   .........    \",
\"  ...........   \",
\" ....+@#$+....  \",
\"....%&&&&&*.... \",
\"...+&&&&&&&+... \",
\"...=&&&&&&&$... \",
\"...#&&&&&&&#... \",
\"...=&&&&&&&@... \",
\"...*&&&&&&&-... \",
\"....@&&&&&&=... \",
\" ....-#&#$&&;.. \",
\" ..........>;.. \",
\"  ............. \",
\"    ............\",
\"       .      ..\"};")))

(let ((props
       (when (display-mouse-p)
	 `(local-map
	   ,(purecopy (make-mode-line-mouse-map
		       'mouse-2 #'identica-toggle-activate-buffer))
	   help-echo "mouse-2 toggles automatic updates"))))
  (defconst identica-modeline-active
    (if identica-active-indicator-image
	(apply 'propertize " "
	       `(display ,identica-active-indicator-image ,@props))
      " "))
  (defconst identica-modeline-inactive
    (if identica-inactive-indicator-image
	(apply 'propertize "INACTIVE"
	       `(display ,identica-inactive-indicator-image ,@props))
      "INACTIVE")))

  (make-local-variable 'identica-active-mode)
  (setq identica-active-mode t)

(defun identica-toggle-activate-buffer ()
  (interactive)
  (setq identica-active-mode (not identica-active-mode))
  (if (not identica-active-mode)
      (identica-stop)
    (identica-start)))

(defun identica-mode-line-buffer-identification ()
  (if identica-active-mode
      identica-modeline-active
    identica-modeline-inactive))

(defun identica-update-mode-line ()
  "Update mode line."
  (force-mode-line-update))

;;;###autoload
(defun identica ()
  "Start identica-mode."
  (interactive)
  (identica-mode))

(provide 'identica-mode)
;;; identica.el ends here<|MERGE_RESOLUTION|>--- conflicted
+++ resolved
@@ -285,11 +285,7 @@
   :type 'string
   :group 'identica-mode)
 
-<<<<<<< HEAD
 (defcustom identica-status-format "%i %s,  %@:\n  %t // from %f%L%r\n"
-=======
-(defcustom identica-status-format "%i %s,  %@:\n  %t // from %f%L%r\n\n"
->>>>>>> e9516d9e
   "The format used to display the status updates"
   :type 'string
   :group 'identica-mode)
